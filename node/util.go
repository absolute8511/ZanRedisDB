--- conflicted
+++ resolved
@@ -52,14 +52,12 @@
 		conn.WriteError(err.Error())
 		return cmd, nil, false
 	}
-<<<<<<< HEAD
-
-=======
+	
 	if common.IsValidTableName(key) {
 		conn.WriteError(common.ErrInvalidTableName.Error())
 		return cmd, nil, false
 	}
->>>>>>> 35979ec2
+	
 	cmd.Args[1] = key
 	ncmd := buildCommand(cmd.Args)
 	copy(cmd.Raw[0:], ncmd.Raw[:])
