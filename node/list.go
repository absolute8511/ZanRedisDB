--- conflicted
+++ resolved
@@ -1,13 +1,9 @@
 package node
 
 import (
-<<<<<<< HEAD
-=======
+	"strconv"
+
 	"github.com/absolute8511/redcon"
->>>>>>> cff9467c
-	"strconv"
-
-	"github.com/tidwall/redcon"
 )
 
 func (self *KVNode) lindexCommand(conn redcon.Conn, cmd redcon.Command) {
