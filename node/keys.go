package node

import (
	"fmt"
	"strconv"
	"time"

	"github.com/absolute8511/redcon"
	"github.com/youzan/ZanRedisDB/common"
	"github.com/youzan/ZanRedisDB/rockredis"
)

func (nd *KVNode) Lookup(key []byte) ([]byte, error) {
	key, err := common.CutNamesapce(key)
	if err != nil {
		return nil, err
	}

	v, err := nd.store.KVGet(key)
	return v, err
}

func (nd *KVNode) getNoLockCommand(conn redcon.Conn, cmd redcon.Command) {
	err := nd.store.GetValueWithOpNoLock(cmd.Args[1], func(val []byte) error {
		if val == nil {
			conn.WriteNull()
		} else {
			conn.WriteBulk(val)
			// since val will be freed, we need flush before return
			conn.Flush()
		}
		return nil
	})
	if err != nil {
		conn.WriteError(err.Error())
	}
}

func (nd *KVNode) getCommand(conn redcon.Conn, cmd redcon.Command) {
	err := nd.store.GetValueWithOp(cmd.Args[1], func(val []byte) error {
		if val == nil {
			conn.WriteNull()
		} else {
			conn.WriteBulk(val)
			// since val will be freed, we need flush before return
			conn.Flush()
		}
		return nil
	})
	if err != nil {
		conn.WriteError(err.Error())
	}
}

func (nd *KVNode) strlenCommand(conn redcon.Conn, cmd redcon.Command) {
	val, err := nd.store.StrLen(cmd.Args[1])
	if err != nil {
		conn.WriteError(err.Error())
		return
	}
	conn.WriteInt64(val)
}

func (nd *KVNode) existsCommand(cmd redcon.Command) (interface{}, error) {
	val, err := nd.store.KVExists(cmd.Args[1:]...)
	return val, err
}

func (nd *KVNode) getbitCommand(conn redcon.Conn, cmd redcon.Command) {
	if len(cmd.Args) < 3 {
		conn.WriteError(errWrongNumberArgs.Error())
		return
	}
	offset, err := strconv.ParseInt(string(cmd.Args[2]), 10, 64)
	if err != nil {
		conn.WriteError(err.Error())
		return
	}
	val, err := nd.store.BitGetV2(cmd.Args[1], offset)
	if err != nil {
		conn.WriteError(err.Error())
		return
	}
	conn.WriteInt64(val)
}

func (nd *KVNode) bitcountCommand(conn redcon.Conn, cmd redcon.Command) {
	if len(cmd.Args) != 2 && len(cmd.Args) != 4 {
		conn.WriteError(errWrongNumberArgs.Error())
		return
	}
	start, end := int64(0), int64(-1)
	var err error
	if len(cmd.Args) == 4 {
		start, err = strconv.ParseInt(string(cmd.Args[2]), 10, 64)
		if err != nil {
			conn.WriteError(err.Error())
			return
		}
		end, err = strconv.ParseInt(string(cmd.Args[3]), 10, 64)
		if err != nil {
			conn.WriteError(err.Error())
			return
		}
	}
	val, err := nd.store.BitCountV2(cmd.Args[1], int(start), int(end))
	if err != nil {
		conn.WriteError(err.Error())
		return
	}
	conn.WriteInt64(val)
}

func (nd *KVNode) mgetCommand(conn redcon.Conn, cmd redcon.Command) {
	vals, _ := nd.store.MGet(cmd.Args[1:]...)
	conn.WriteArray(len(vals))
	for _, v := range vals {
		if v == nil {
			conn.WriteNull()
		} else {
			conn.WriteBulk(v)
		}
	}
}

// current we restrict the pfcount to single key to avoid merge,
// since merge keys may across multi partitions on different nodes
func (nd *KVNode) pfcountCommand(conn redcon.Conn, cmd redcon.Command) {
	val, err := nd.store.PFCount(time.Now().UnixNano(), cmd.Args[1:]...)
	if err != nil {
		conn.WriteError(err.Error())
	} else {
		conn.WriteInt64(val)
	}
}

<<<<<<< HEAD
func (nd *KVNode) setCommand(conn redcon.Conn, cmd redcon.Command, v interface{}) {
	conn.WriteString("OK")
}

func (nd *KVNode) setRangeCommand(conn redcon.Conn, cmd redcon.Command, v interface{}) {
	if rsp, ok := v.(int64); ok {
		conn.WriteInt64(rsp)
	} else {
		conn.WriteError(errInvalidResponse.Error())
	}
}

func (nd *KVNode) appendCommand(conn redcon.Conn, cmd redcon.Command, v interface{}) {
	if rsp, ok := v.(int64); ok {
		conn.WriteInt64(rsp)
	} else {
		conn.WriteError(errInvalidResponse.Error())
	}
}

func (nd *KVNode) getsetCommand(conn redcon.Conn, cmd redcon.Command, v interface{}) {
	if v == nil {
		conn.WriteNull()
		return
	}
	if rsp, ok := v.([]byte); ok {
		conn.WriteBulk(rsp)
	} else {
		conn.WriteError(errInvalidResponse.Error())
	}
}

func (nd *KVNode) setnxCommand(conn redcon.Conn, cmd redcon.Command) {
=======
func (nd *KVNode) setnxCommand(cmd redcon.Command) (interface{}, error) {
>>>>>>> f7e69742
	if len(cmd.Args) != 3 {
		err := fmt.Errorf("ERR wrong number arguments for '%v' command", string(cmd.Args[0]))
		return nil, err
	}
	ex, _ := nd.store.KVExists(cmd.Args[1])
	if ex == 1 {
		// already exist
		return int64(0), nil
	}

	cmd, rsp, err := rebuildFirstKeyAndPropose(nd, cmd, nil)
	if err != nil {
		return nil, err
	}
	return rsp, nil
}

func (nd *KVNode) setbitCommand(cmd redcon.Command) (interface{}, error) {
	if len(cmd.Args) != 4 {
		return nil, errWrongNumberArgs
	}

	offset, err := strconv.ParseInt(string(cmd.Args[2]), 10, 64)
	if err != nil {
		return nil, err
	}
	on, err := strconv.ParseInt(string(cmd.Args[3]), 10, 64)
	if err != nil {
		return nil, err
	}
	if offset > rockredis.MaxBitOffset || offset < 0 {
		return nil, rockredis.ErrBitOverflow
	}
	if (on & ^1) != 0 {
		return nil, fmt.Errorf("bit should be 0 or 1, got %d", on)
	}

	_, v, err := rebuildFirstKeyAndPropose(nd, cmd, nil)
	if err != nil {
		return nil, err
	}
	return v, nil
}

func (nd *KVNode) delCommand(cmd redcon.Command, v interface{}) (interface{}, error) {
	if rsp, ok := v.(int64); ok {
		return rsp, nil
	} else {
		return nil, errInvalidResponse
	}
}

// local write command execute only on follower or on the local commit of leader
// the return value of follower is ignored, return value of local leader will be
// return to the future response.
func (kvsm *kvStoreSM) localSetCommand(cmd redcon.Command, ts int64) (interface{}, error) {
	err := kvsm.store.KVSet(ts, cmd.Args[1], cmd.Args[2])
	return nil, err
}

func (kvsm *kvStoreSM) localGetSetCommand(cmd redcon.Command, ts int64) (interface{}, error) {
	oldV, err := kvsm.store.KVGetSet(ts, cmd.Args[1], cmd.Args[2])
	if oldV == nil {
		return nil, err
	}
	return oldV, err
}

func (kvsm *kvStoreSM) localSetnxCommand(cmd redcon.Command, ts int64) (interface{}, error) {
	v, err := kvsm.store.SetNX(ts, cmd.Args[1], cmd.Args[2])
	return v, err
}

func (kvsm *kvStoreSM) localMSetCommand(cmd redcon.Command, ts int64) (interface{}, error) {
	args := cmd.Args[1:]
	kvlist := make([]common.KVRecord, 0, len(args)/2)
	for i := 0; i < len(args); i += 2 {
		kvlist = append(kvlist, common.KVRecord{Key: args[i], Value: args[i+1]})
	}
	err := kvsm.store.MSet(ts, kvlist...)
	return nil, err
}

func (kvsm *kvStoreSM) localIncrCommand(cmd redcon.Command, ts int64) (interface{}, error) {
	v, err := kvsm.store.Incr(ts, cmd.Args[1])
	return v, err
}

func (kvsm *kvStoreSM) localIncrByCommand(cmd redcon.Command, ts int64) (interface{}, error) {
	v, err := strconv.ParseInt(string(cmd.Args[2]), 10, 64)
	if err != nil {
		return 0, err
	}
	ret, err := kvsm.store.IncrBy(ts, cmd.Args[1], v)
	return ret, err
}

func (kvsm *kvStoreSM) localDelCommand(cmd redcon.Command, ts int64) (interface{}, error) {
	cnt, err := kvsm.store.DelKeys(cmd.Args[1:]...)
	if err != nil {
		nodeLog.Infof("failed to delete keys: %v, %v", string(cmd.Raw), err)
		return 0, err
	}
	return cnt, nil
}

func (kvsm *kvStoreSM) localPFCountCommand(cmd redcon.Command, ts int64) (interface{}, error) {
	v, err := kvsm.store.PFCount(ts, cmd.Args[1:]...)
	return v, err
}

func (kvsm *kvStoreSM) localPFAddCommand(cmd redcon.Command, ts int64) (interface{}, error) {
	v, err := kvsm.store.PFAdd(ts, cmd.Args[1], cmd.Args[2:]...)
	return v, err
}

func (kvsm *kvStoreSM) localBitSetCommand(cmd redcon.Command, ts int64) (interface{}, error) {
	offset, err := strconv.ParseInt(string(cmd.Args[2]), 10, 64)
	if err != nil {
		return 0, err
	}
	on, err := strconv.ParseInt(string(cmd.Args[3]), 10, 64)
	if err != nil {
		return 0, err
	}
<<<<<<< HEAD
	return kvsm.store.BitSet(ts, cmd.Args[1], offset, int(on))
}

func (kvsm *kvStoreSM) localAppendCommand(cmd redcon.Command, ts int64) (interface{}, error) {
	ret, err := kvsm.store.Append(ts, cmd.Args[1], cmd.Args[2])
	return ret, err
}

func (kvsm *kvStoreSM) localSetRangeCommand(cmd redcon.Command, ts int64) (interface{}, error) {
	offset, err := strconv.ParseInt(string(cmd.Args[2]), 10, 64)
	if err != nil {
		return 0, err
	}
	ret, err := kvsm.store.SetRange(ts, cmd.Args[1], int(offset), cmd.Args[3])
	return ret, err
=======
	return kvsm.store.BitSetOld(ts, cmd.Args[1], offset, int(on))
>>>>>>> f7e69742
}<|MERGE_RESOLUTION|>--- conflicted
+++ resolved
@@ -134,43 +134,7 @@
 	}
 }
 
-<<<<<<< HEAD
-func (nd *KVNode) setCommand(conn redcon.Conn, cmd redcon.Command, v interface{}) {
-	conn.WriteString("OK")
-}
-
-func (nd *KVNode) setRangeCommand(conn redcon.Conn, cmd redcon.Command, v interface{}) {
-	if rsp, ok := v.(int64); ok {
-		conn.WriteInt64(rsp)
-	} else {
-		conn.WriteError(errInvalidResponse.Error())
-	}
-}
-
-func (nd *KVNode) appendCommand(conn redcon.Conn, cmd redcon.Command, v interface{}) {
-	if rsp, ok := v.(int64); ok {
-		conn.WriteInt64(rsp)
-	} else {
-		conn.WriteError(errInvalidResponse.Error())
-	}
-}
-
-func (nd *KVNode) getsetCommand(conn redcon.Conn, cmd redcon.Command, v interface{}) {
-	if v == nil {
-		conn.WriteNull()
-		return
-	}
-	if rsp, ok := v.([]byte); ok {
-		conn.WriteBulk(rsp)
-	} else {
-		conn.WriteError(errInvalidResponse.Error())
-	}
-}
-
-func (nd *KVNode) setnxCommand(conn redcon.Conn, cmd redcon.Command) {
-=======
 func (nd *KVNode) setnxCommand(cmd redcon.Command) (interface{}, error) {
->>>>>>> f7e69742
 	if len(cmd.Args) != 3 {
 		err := fmt.Errorf("ERR wrong number arguments for '%v' command", string(cmd.Args[0]))
 		return nil, err
@@ -296,8 +260,7 @@
 	if err != nil {
 		return 0, err
 	}
-<<<<<<< HEAD
-	return kvsm.store.BitSet(ts, cmd.Args[1], offset, int(on))
+	return kvsm.store.BitSetOld(ts, cmd.Args[1], offset, int(on))
 }
 
 func (kvsm *kvStoreSM) localAppendCommand(cmd redcon.Command, ts int64) (interface{}, error) {
@@ -312,7 +275,4 @@
 	}
 	ret, err := kvsm.store.SetRange(ts, cmd.Args[1], int(offset), cmd.Args[3])
 	return ret, err
-=======
-	return kvsm.store.BitSetOld(ts, cmd.Args[1], offset, int(on))
->>>>>>> f7e69742
 }