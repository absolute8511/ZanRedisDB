--- conflicted
+++ resolved
@@ -4,12 +4,7 @@
 	"strconv"
 
 	"github.com/absolute8511/ZanRedisDB/common"
-<<<<<<< HEAD
-	"github.com/tidwall/redcon"
-=======
 	"github.com/absolute8511/redcon"
-	"strconv"
->>>>>>> cff9467c
 )
 
 func (self *KVNode) hgetCommand(conn redcon.Conn, cmd redcon.Command) {
