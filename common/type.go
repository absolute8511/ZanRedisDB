package common

import (
	"bytes"
	"errors"
	"strings"

	"github.com/tidwall/redcon"
)

const (
	DIR_PERM  = 0755
	FILE_PERM = 0644
)

var (
<<<<<<< HEAD
	ErrInvalidCommand  = errors.New("invalid command")
	ErrStopped         = errors.New("the node stopped")
	ErrTimeout         = errors.New("queue request timeout")
	ErrInvalidArgs     = errors.New("Invalid arguments")
	ErrInvalidRedisKey = errors.New("invalid redis key")
	ErrInvalidKeyType  = errors.New("Invalid key type")
	ErrEpochMismatch   = errors.New("epoch mismatch")
=======
	ErrInvalidCommand   = errors.New("invalid command")
	ErrStopped          = errors.New("the node stopped")
	ErrTimeout          = errors.New("queue request timeout")
	ErrInvalidArgs      = errors.New("Invalid arguments")
	ErrInvalidRedisKey  = errors.New("invalid redis key")
	ErrEpochMismatch    = errors.New("epoch mismatch")
	ErrInvalidTableName = errors.New("table name is invalid")
>>>>>>> 35979ec2
)

// for out use
type DataType byte

const (
	NONE DataType = iota
	KV
	LIST
	HASH
	SET
	ZSET
	ALL
)

const (
	KVName   = "KV"
	ListName = "LIST"
	HashName = "HASH"
	SetName  = "SET"
	ZSetName = "ZSET"
)

func (d DataType) String() string {
	switch d {
	case KV:
		return KVName
	case LIST:
		return ListName
	case HASH:
		return HashName
	case SET:
		return SetName
	case ZSET:
		return ZSetName
	default:
		return "unknown"
	}
}

type WriteCmd struct {
	Operation string
	Args      [][]byte
}

type KVRecord struct {
	Key   []byte
	Value []byte
}

type KVRecordRet struct {
	Rec KVRecord
	Err error
}

const (
	MAX_BATCH_NUM       = 5000
	MinScore      int64 = -1<<63 + 1
	MaxScore      int64 = 1<<63 - 1
	InvalidScore  int64 = -1 << 63
	MAX_SCAN_JOB        = 10
)

const (
	RangeClose uint8 = 0x00
	RangeLOpen uint8 = 0x01
	RangeROpen uint8 = 0x10
	RangeOpen  uint8 = 0x11
)

func ExtractNamesapce(rawKey []byte) (string, []byte, error) {
	index := bytes.IndexByte(rawKey, ':')
	if index <= 0 {
		return "", nil, ErrInvalidRedisKey
	}
	namespace := string(rawKey[:index])
	realKey := rawKey[index+1:]
	return namespace, realKey, nil
}

type ScorePair struct {
	Score  int64
	Member []byte
}

type CommandFunc func(redcon.Conn, redcon.Command)
type CommandRspFunc func(redcon.Conn, redcon.Command, interface{})
type InternalCommandFunc func(redcon.Command, int64) (interface{}, error)
type ScanCommandFunc func(chan ScanResult, redcon.Command)

type CmdRouter struct {
	cmds         map[string]CommandFunc
	internalCmds map[string]InternalCommandFunc
	scanCmds     map[string]ScanCommandFunc
}

func NewCmdRouter() *CmdRouter {
	return &CmdRouter{
		cmds:         make(map[string]CommandFunc),
		internalCmds: make(map[string]InternalCommandFunc),
		scanCmds:     make(map[string]ScanCommandFunc),
	}
}

func (r *CmdRouter) Register(name string, f CommandFunc) bool {
	if _, ok := r.cmds[strings.ToLower(name)]; ok {
		return false
	}
	r.cmds[name] = f
	return true
}

func (r *CmdRouter) GetCmdHandler(name string) (CommandFunc, bool) {
	v, ok := r.cmds[strings.ToLower(name)]
	return v, ok
}

func (r *CmdRouter) RegisterInternal(name string, f InternalCommandFunc) bool {
	if _, ok := r.internalCmds[strings.ToLower(name)]; ok {
		return false
	}
	r.internalCmds[name] = f
	return true
}

func (r *CmdRouter) GetInternalCmdHandler(name string) (InternalCommandFunc, bool) {
	v, ok := r.internalCmds[strings.ToLower(name)]
	return v, ok
}

func (r *CmdRouter) RegisterScan(name string, f ScanCommandFunc) bool {
	if _, ok := r.scanCmds[strings.ToLower(name)]; ok {
		return false
	}
	r.scanCmds[name] = f
	return true
}

func (r *CmdRouter) GetScanCmdHandler(name string) (ScanCommandFunc, bool) {
	v, ok := r.scanCmds[strings.ToLower(name)]
	return v, ok
}

type StringArray []string

func (a *StringArray) Set(s string) error {
	*a = append(*a, s)
	return nil
}

func (a *StringArray) String() string {
	return strings.Join(*a, ",")
}

const (
	MAX_PARTITION_NUM = 1024
	MAX_REPLICATOR    = 5
)

type MemberInfo struct {
	// the replica id
	ID uint64 `json:"id"`
	// the node id replica belong
	NodeID    uint64 `json:"node_id"`
	GroupName string `json:"group_name"`
	// group id the replica belong (different from namespace)
	GroupID  uint64   `json:"group_id"`
	RaftURLs []string `json:"peer_urls"`
}

func (self *MemberInfo) IsEqual(other *MemberInfo) bool {
	if self == nil || other == nil {
		return false
	}
	if self.ID != other.ID || self.NodeID != other.NodeID ||
		self.GroupName != other.GroupName || self.GroupID != other.GroupID {
		return false
	}
	if len(self.RaftURLs) != len(other.RaftURLs) {
		return false
	}
	for i, v := range self.RaftURLs {
		if v != other.RaftURLs[i] {
			return false
		}
	}
	return true
}

type SnapshotSyncInfo struct {
	ReplicaID   uint64
	NodeID      uint64
	RemoteAddr  string
	HttpAPIPort string
	DataRoot    string
	RsyncModule string
}

type IClusterInfo interface {
	GetSnapshotSyncInfo(string) ([]SnapshotSyncInfo, error)
	// return leader node id, leader epoch, for this namespace
	GetNamespaceLeader(fullNS string) (uint64, int64, error)
	UpdateMeForNamespaceLeader(fullNS string, oldEpoch int64) (int64, error)
}

type ScanResult struct {
	NormalResult [][]byte
	HScanResult  []KVRecord
	ZScanResult  []ScorePair
	List         interface{}
	NextCursor   []byte
	Error        error
}<|MERGE_RESOLUTION|>--- conflicted
+++ resolved
@@ -14,23 +14,14 @@
 )
 
 var (
-<<<<<<< HEAD
-	ErrInvalidCommand  = errors.New("invalid command")
-	ErrStopped         = errors.New("the node stopped")
-	ErrTimeout         = errors.New("queue request timeout")
-	ErrInvalidArgs     = errors.New("Invalid arguments")
-	ErrInvalidRedisKey = errors.New("invalid redis key")
-	ErrInvalidKeyType  = errors.New("Invalid key type")
-	ErrEpochMismatch   = errors.New("epoch mismatch")
-=======
 	ErrInvalidCommand   = errors.New("invalid command")
 	ErrStopped          = errors.New("the node stopped")
 	ErrTimeout          = errors.New("queue request timeout")
 	ErrInvalidArgs      = errors.New("Invalid arguments")
 	ErrInvalidRedisKey  = errors.New("invalid redis key")
+	ErrInvalidKeyType   = errors.New("Invalid key type")
 	ErrEpochMismatch    = errors.New("epoch mismatch")
 	ErrInvalidTableName = errors.New("table name is invalid")
->>>>>>> 35979ec2
 )
 
 // for out use
