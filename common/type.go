--- conflicted
+++ resolved
@@ -5,6 +5,7 @@
 	"strings"
 
 	"bytes"
+
 	"github.com/absolute8511/redcon"
 )
 
@@ -303,7 +304,6 @@
 	Error      error
 }
 
-<<<<<<< HEAD
 type IndexState int32
 
 const (
@@ -344,10 +344,10 @@
 type IndexSchema struct {
 	HsetIndexes []*HsetIndexSchema `json:"hset_indexes"`
 	JsonIndexes []*JsonIndexSchema `json:"json_indexes"`
-=======
+}
+
 type ExpiredDataBuffer interface {
 	Write(DataType, []byte) error
->>>>>>> 58564dc5
 }
 
 type FullScanResult struct {
