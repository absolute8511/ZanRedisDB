package server

import (
	"fmt"
	"io/ioutil"
	"path"
	"reflect"
	"strconv"
	"sync"
	"testing"
	"time"

	"github.com/absolute8511/ZanRedisDB/common"
	"github.com/absolute8511/ZanRedisDB/node"
	"github.com/absolute8511/ZanRedisDB/rockredis"
	"github.com/siddontang/goredis"
	"github.com/stretchr/testify/assert"
)

var testOnce sync.Once
var kvs *Server
var redisport int
var OK = "OK"

func startTestServer(t *testing.T) (*Server, int, string) {
	tmpDir, err := ioutil.TempDir("", fmt.Sprintf("rocksdb-test-%d", time.Now().UnixNano()))
	assert.Nil(t, err)
	t.Logf("dir:%v\n", tmpDir)
	ioutil.WriteFile(
		path.Join(tmpDir, "myid"),
		[]byte(strconv.FormatInt(int64(1), 10)),
		common.FILE_PERM)
	raftAddr := "http://127.0.0.1:12345"
	redisport := 22345
	var replica node.ReplicaInfo
	replica.NodeID = 1
	replica.ReplicaID = 1
	replica.RaftAddr = raftAddr
	kvOpts := ServerConfig{
		ClusterID:     "test",
		DataDir:       tmpDir,
		RedisAPIPort:  redisport,
		LocalRaftAddr: raftAddr,
		BroadcastAddr: "127.0.0.1",
		TickMs:        100,
		ElectionTick:  5,
	}
	nsConf := node.NewNSConfig()
	nsConf.Name = "default-0"
	nsConf.BaseName = "default"
	nsConf.EngType = rockredis.EngType
	nsConf.PartitionNum = 1
	nsConf.Replicator = 1
	nsConf.RaftGroupConf.GroupID = 1000
	nsConf.RaftGroupConf.SeedNodes = append(nsConf.RaftGroupConf.SeedNodes, replica)
	kv := NewServer(kvOpts)
	nsNode, err := kv.InitKVNamespace(1, nsConf, false)
	if err != nil {
		t.Fatalf("failed to init namespace: %v", err)
	}

	kv.Start()
	time.Sleep(time.Second)
	nsNode.StartTTLChecker()
	return kv, redisport, tmpDir
}

func getTestConn(t *testing.T) *goredis.PoolConn {
	testOnce.Do(func() {
		kvs, redisport, _ = startTestServer(t)
	},
	)
	c := goredis.NewClient("127.0.0.1:"+strconv.Itoa(redisport), "")
	c.SetMaxIdleConns(4)
	conn, err := c.Get()
	if err != nil {
		t.Fatal(err)
	}
	return conn
}

func TestKV(t *testing.T) {
	c := getTestConn(t)
	defer c.Close()

	key1 := "default:test:a"
	key2 := "default:test:b"
	keyExpire := "default:test:xx"
	if ok, err := goredis.String(c.Do("set", key1, "1234")); err != nil {
		t.Fatal(err)
	} else if ok != OK {
		t.Fatal(ok)
	}

	if n, err := goredis.Int(c.Do("setnx", key1, "123")); err != nil {
		t.Fatal(err)
	} else if n != 0 {
		t.Fatal(n)
	}

	if n, err := goredis.Int(c.Do("setnx", key2, "123")); err != nil {
		t.Fatal(err)
	} else if n != 1 {
		t.Fatal(n)
	}

	if ok, err := goredis.String(c.Do("setex", keyExpire, 2, "hello world")); err != nil {
		t.Fatal(err)
	} else if ok != OK {
		t.Fatal(ok)
	}
	if v, err := goredis.String(c.Do("get", keyExpire)); err != nil {
		t.Fatal(err)
	} else if v != "hello world" {
		t.Fatal(v)
	}

	time.Sleep(time.Second * 4)
	if v, err := goredis.String(c.Do("get", keyExpire)); err != goredis.ErrNil {
		if err == nil && v == "hello world" {
			time.Sleep(time.Second * 8)
			if v, err := goredis.String(c.Do("get", keyExpire)); err != goredis.ErrNil {
				t.Fatalf("get expired key error: %v, %v", v, err)
			}
		} else {
			t.Fatalf("get expired key error: %v, %v", v, err)
		}
	}

	if v, err := goredis.String(c.Do("get", key1)); err != nil {
		t.Fatal(err)
	} else if v != "1234" {
		t.Fatal(v)
	}

	//if v, err := goredis.String(c.Do("getset", "a", "123")); err != nil {
	//	t.Fatal(err)
	//} else if v != "1234" {
	//	t.Fatal(v)
	//}

	//if v, err := goredis.String(c.Do("get", "a")); err != nil {
	//	t.Fatal(err)
	//} else if v != "123" {
	//	t.Fatal(v)
	//}

	if n, err := goredis.Int(c.Do("exists", key1)); err != nil {
		t.Fatal(err)
	} else if n != 1 {
		t.Fatal(n)
	}

	if n, err := goredis.Int(c.Do("exists", "default:test:empty_key_test")); err != nil {
		t.Fatal(err)
	} else if n != 0 {
		t.Fatal(n)
	}

	if _, err := goredis.Int(c.Do("del", key1, key2)); err != nil {
		t.Fatal(err)
	}

	if n, err := goredis.Int(c.Do("exists", key1)); err != nil {
		t.Fatal(err)
	} else if n != 0 {
		t.Fatal(n)
	}

	if n, err := goredis.Int(c.Do("exists", key2)); err != nil {
		t.Fatal(err)
	} else if n != 0 {
		t.Fatal(n)
	}
}

func TestKVM(t *testing.T) {
	c := getTestConn(t)
	defer c.Close()

	key1 := "default:test:kvma"
	key2 := "default:test:kvmb"
	key3 := "default:test:kvmc"
	if ok, err := goredis.String(c.Do("mset", key1, "1", key2, "2")); err != nil {
		t.Fatal(err)
	} else if ok != OK {
		t.Fatal(ok)
	}

	if v, err := goredis.String(c.Do("get", key1)); err != nil {
		t.Fatal(err)
	} else if v != "1" {
		t.Error(v)
	}
	if v, err := goredis.String(c.Do("get", key2)); err != nil {
		t.Fatal(err)
	} else if v != "2" {
		t.Error(v)
	}

	if v, err := goredis.MultiBulk(c.Do("mget", key1, key2, key3)); err != nil {
		t.Fatal(err)
	} else if len(v) != 3 {
		t.Fatal(len(v))
	} else {
		if vv, ok := v[0].([]byte); !ok || string(vv) != "1" {
			t.Fatalf("not 1, %v", v)
		}

		if vv, ok := v[1].([]byte); !ok || string(vv) != "2" {
			t.Errorf("not 2, %v", v[1])
		}

		if v[2] != nil {
			t.Errorf("must nil: %v", v[2])
		}
	}
}

func TestKVIncrDecr(t *testing.T) {
	c := getTestConn(t)
	defer c.Close()

	key := "default:test:kv_n"
	if n, err := goredis.Int64(c.Do("incr", key)); err != nil {
		t.Fatal(err)
	} else if n != 1 {
		t.Fatal(n)
	}

	if n, err := goredis.Int64(c.Do("incr", key)); err != nil {
		t.Fatal(err)
	} else if n != 2 {
		t.Fatal(n)
	}

	//if n, err := goredis.Int64(c.Do("incrby", "n", 10)); err != nil {
	//	t.Fatal(err)
	//} else if n != 11 {
	//	t.Fatal(n)
	//}

	//if n, err := goredis.Int64(c.Do("decrby", "n", 10)); err != nil {
	//	t.Fatal(err)
	//} else if n != 1 {
	//	t.Fatal(n)
	//}
}

func TestKVBatch(t *testing.T) {
	if testing.Verbose() {
		node.SetLogLevel(int(common.LOG_DETAIL))
	}
	var wg sync.WaitGroup
	for i := 0; i < 200; i++ {
		wg.Add(1)
		go func(index int) {
			defer wg.Done()
			c := getTestConn(t)
			defer c.Close()

			key1 := "default:test:a" + strconv.Itoa(index)
			key2 := "default:test:b" + strconv.Itoa(index)
			key3 := "default:test:c" + strconv.Itoa(index)
			key4 := "default:test:d" + strconv.Itoa(index)
			keyExpire := "default:test:xx" + strconv.Itoa(index)
			if ok, err := goredis.String(c.Do("set", key1, "1234")); err != nil {
				t.Fatal(err)
			} else if ok != OK {
				t.Fatal(ok)
			}

			if n, err := goredis.Int(c.Do("setnx", key1, "123")); err != nil {
				t.Fatal(err)
			} else if n != 0 {
				t.Fatal(n)
			}

			if n, err := goredis.Int(c.Do("setnx", key2, "123")); err != nil {
				t.Fatal(err)
			} else if n != 1 {
				t.Fatal(n)
			}

			if ok, err := goredis.String(c.Do("set", key3, key3)); err != nil {
				t.Fatal(err)
			} else if ok != OK {
				t.Fatal(ok)
			}
			if v, err := goredis.String(c.Do("get", key3)); err != nil {
				t.Fatal(err)
			} else if v != key3 {
				t.Fatal(v)
			}

			if ok, err := goredis.String(c.Do("setex", keyExpire, 2, "hello world")); err != nil {
				t.Fatal(err)
			} else if ok != OK {
				t.Fatal(ok)
			}
			if v, err := goredis.String(c.Do("get", keyExpire)); err != nil {
				t.Fatal(err)
			} else if v != "hello world" {
				t.Fatal(v)
			}

			if ok, err := goredis.String(c.Do("set", key4, key4)); err != nil {
				t.Fatal(err)
			} else if ok != OK {
				t.Fatal(ok)
			}
			if v, err := goredis.String(c.Do("get", key4)); err != nil {
				t.Fatal(err)
			} else if v != key4 {
				t.Fatal(v)
			}

			mkey1 := "default:test:kvma" + strconv.Itoa(index)
			mkey2 := "default:test:kvmb" + strconv.Itoa(index)
			mkey3 := "default:test:kvmc" + strconv.Itoa(index)
			if ok, err := goredis.String(c.Do("mset", mkey1, "1", mkey2, "2")); err != nil {
				t.Fatal(err)
			} else if ok != OK {
				t.Fatal(ok)
			}

			if v, err := goredis.String(c.Do("get", mkey1)); err != nil {
				t.Fatal(err)
			} else if v != "1" {
				t.Error(v)
			}
			if v, err := goredis.String(c.Do("get", mkey2)); err != nil {
				t.Fatal(err)
			} else if v != "2" {
				t.Error(v)
			}

			if v, err := goredis.MultiBulk(c.Do("mget", mkey1, mkey2, mkey3)); err != nil {
				t.Fatal(err)
			} else if len(v) != 3 {
				t.Fatal(len(v))
			} else {
				if vv, ok := v[0].([]byte); !ok || string(vv) != "1" {
					t.Fatalf("not 1, %v", v)
				}

				if vv, ok := v[1].([]byte); !ok || string(vv) != "2" {
					t.Errorf("not 2, %v", v[1])
				}

				if v[2] != nil {
					t.Errorf("must nil: %v", v[2])
				}
			}

			time.Sleep(time.Second * 4)
			if v, err := goredis.String(c.Do("get", keyExpire)); err != goredis.ErrNil {
				if err == nil && v == "hello world" {
					time.Sleep(time.Second * 8)
					if v, err := goredis.String(c.Do("get", keyExpire)); err != goredis.ErrNil {
						t.Fatalf("get expired key error: %v, %v", v, err)
					}
				} else {
					t.Fatalf("get expired key error: %v, %v", v, err)
				}
			}

			if v, err := goredis.String(c.Do("get", key1)); err != nil {
				t.Fatal(err)
			} else if v != "1234" {
				t.Fatal(v)
			}

			if n, err := goredis.Int(c.Do("exists", key1)); err != nil {
				t.Fatal(err)
			} else if n != 1 {
				t.Fatal(n)
			}

			if n, err := goredis.Int(c.Do("exists", "default:test:empty_key_test"+strconv.Itoa(index))); err != nil {
				t.Fatal(err)
			} else if n != 0 {
				t.Fatal(n)
			}

			if _, err := goredis.Int(c.Do("del", key1, key2)); err != nil {
				t.Fatal(err)
			}

			if n, err := goredis.Int(c.Do("exists", key1)); err != nil {
				t.Fatal(err)
			} else if n != 0 {
				t.Fatal(n)
			}

			if n, err := goredis.Int(c.Do("exists", key2)); err != nil {
				t.Fatal(err)
			} else if n != 0 {
				t.Fatal(n)
			}
		}(i)
	}
	wg.Wait()
}

func TestKVErrorParams(t *testing.T) {
	c := getTestConn(t)
	defer c.Close()

	key1 := "default:test:kv_erra"
	key2 := "default:test:kv_errb"
	key3 := "default:test:kv_errc"
	_, err := c.Do("get", key1, key2, key3)
	assert.NotNil(t, err)

	_, err = c.Do("set", key1, key2, key3)
	assert.NotNil(t, err)

	_, err = c.Do("getset", key1, key2, key3)
	assert.NotNil(t, err)

	_, err = c.Do("setnx", key1, key2, key3)
	assert.NotNil(t, err)

	_, err = c.Do("exists", key1, key2)
	assert.NotNil(t, err)

	_, err = c.Do("incr", key1, key2)
	assert.NotNil(t, err)

	_, err = c.Do("incrby", key1)
	assert.NotNil(t, err)

	_, err = c.Do("decrby", key1)
	assert.NotNil(t, err)

	_, err = c.Do("del")
	assert.NotNil(t, err)

	_, err = c.Do("mset")
	assert.NotNil(t, err)

	_, err = c.Do("mset", key1, key2, key3)
	assert.NotNil(t, err)

	_, err = c.Do("mget")
	assert.NotNil(t, err)
}

func TestHash(t *testing.T) {
	c := getTestConn(t)
	defer c.Close()

	key := "default:test:hasha"
	//if n, err := goredis.Int(c.Do("hkeyexists", key)); err != nil {
	//	t.Fatal(err)
	//} else if n != 0 {
	//	t.Fatal(n)
	//}

	if n, err := goredis.Int(c.Do("hset", key, 1, 0)); err != nil {
		t.Fatal(err)
	} else if n != 1 {
		t.Fatal(n)
	}
	//if n, err := goredis.Int(c.Do("hkeyexists", key)); err != nil {
	//	t.Fatal(err)
	//} else if n != 1 {
	//	t.Fatal(n)
	//}

	if n, err := goredis.Int(c.Do("hexists", key, 1)); err != nil {
		t.Fatal(err)
	} else if n != 1 {
		t.Fatal(n)
	}

	if n, err := goredis.Int(c.Do("hexists", key, -1)); err != nil {
		t.Fatal(err)
	} else if n != 0 {
		t.Fatal(n)
	}

	if n, err := goredis.Int(c.Do("hget", key, 1)); err != nil {
		t.Fatal(err)
	} else if n != 0 {
		t.Fatal(n)
	}

	if n, err := goredis.Int(c.Do("hset", key, 1, 1)); err != nil {
		t.Fatal(err)
	} else if n != 0 {
		t.Fatal(n)
	}

	if n, err := goredis.Int(c.Do("hget", key, 1)); err != nil {
		t.Fatal(err)
	} else if n != 1 {
		t.Fatal(n)
	}

	if n, err := goredis.Int(c.Do("hlen", key)); err != nil {
		t.Fatal(err)
	} else if n != 1 {
		t.Fatal(n)
	}
}

func testHashArray(ay []interface{}, checkValues ...int) error {
	if len(ay) != len(checkValues) {
		return fmt.Errorf("invalid return number %d != %d", len(ay), len(checkValues))
	}

	for i := 0; i < len(ay); i++ {
		if ay[i] == nil && checkValues[i] != 0 {
			return fmt.Errorf("must nil")
		} else if ay[i] != nil {
			v, ok := ay[i].([]byte)
			if !ok {
				return fmt.Errorf("invalid return data %d %v :%T", i, ay[i], ay[i])
			}

			d, _ := strconv.Atoi(string(v))

			if d != checkValues[i] {
				return fmt.Errorf("invalid data %d %s != %d", i, v, checkValues[i])
			}
		}
	}
	return nil
}

func TestHashM(t *testing.T) {
	c := getTestConn(t)
	defer c.Close()

	key := "default:test:msetb"
	if ok, err := goredis.String(c.Do("hmset", key, 1, 1, 2, 2, 3, 3)); err != nil {
		t.Fatal(err)
	} else if ok != OK {
		t.Fatal(ok)
	}

	if n, err := goredis.Int(c.Do("hlen", key)); err != nil {
		t.Fatal(err)
	} else if n != 3 {
		t.Fatal(n)
	}

	if v, err := goredis.MultiBulk(c.Do("hmget", key, 1, 2, 3, 4)); err != nil {
		t.Fatal(err)
	} else {
		if err := testHashArray(v, 1, 2, 3, 0); err != nil {
			t.Fatal(err)
		}
	}

	if n, err := goredis.Int(c.Do("hdel", key, 1, 2, 3, 4)); err != nil {
		t.Fatal(err)
	} else if n != 3 {
		t.Fatal(n)
	}

	if n, err := goredis.Int(c.Do("hlen", key)); err != nil {
		t.Fatal(err)
	} else if n != 0 {
		t.Fatal(n)
	}

	if v, err := goredis.MultiBulk(c.Do("hmget", key, 1, 2, 3, 4)); err != nil {
		t.Fatal(err)
	} else {
		if err := testHashArray(v, 0, 0, 0, 0); err != nil {
			t.Fatal(err)
		}
	}

	if n, err := goredis.Int(c.Do("hlen", key)); err != nil {
		t.Fatal(err)
	} else if n != 0 {
		t.Fatal(n)
	}
}

func TestHashIncr(t *testing.T) {
	c := getTestConn(t)
	defer c.Close()

	key := "default:test:hashincr-c"
	if n, err := goredis.Int(c.Do("hincrby", key, 1, 1)); err != nil {
		t.Fatal(err)
	} else if n != 1 {
		t.Fatal(err)
	}

	if n, err := goredis.Int(c.Do("hlen", key)); err != nil {
		t.Fatal(err)
	} else if n != 1 {
		t.Fatal(n)
	}

	if n, err := goredis.Int(c.Do("hincrby", key, 1, 10)); err != nil {
		t.Fatal(err)
	} else if n != 11 {
		t.Fatal(err)
	}

	if n, err := goredis.Int(c.Do("hlen", key)); err != nil {
		t.Fatal(err)
	} else if n != 1 {
		t.Fatal(n)
	}

	if n, err := goredis.Int(c.Do("hincrby", key, 1, -11)); err != nil {
		t.Fatal(err)
	} else if n != 0 {
		t.Fatal(err)
	}
}

func TestHashGetAll(t *testing.T) {
	c := getTestConn(t)
	defer c.Close()

	key := "default:test:hgetalld"

	if ok, err := goredis.String(c.Do("hmset", key, 1, 1, 2, 2, 3, 3)); err != nil {
		t.Fatal(err)
	} else if ok != OK {
		t.Fatal(ok)
	}

	if v, err := goredis.MultiBulk(c.Do("hgetall", key)); err != nil {
		t.Fatal(err)
	} else {
		if err := testHashArray(v, 1, 1, 2, 2, 3, 3); err != nil {
			t.Fatal(err)
		}
	}

	if v, err := goredis.MultiBulk(c.Do("hkeys", key)); err != nil {
		t.Fatal(err)
	} else {
		if err := testHashArray(v, 1, 2, 3); err != nil {
			t.Fatal(err)
		}
	}

	//if v, err := goredis.MultiBulk(c.Do("hvals", key)); err != nil {
	//	t.Fatal(err)
	//} else {
	//	if err := testHashArray(v, 1, 2, 3); err != nil {
	//		t.Fatal(err)
	//	}
	//}

	if n, err := goredis.Int(c.Do("hclear", key)); err != nil {
		t.Fatal(err)
	} else if n != 3 {
		t.Fatal(n)
	}

	if n, err := goredis.Int(c.Do("hlen", key)); err != nil {
		t.Fatal(err)
	} else if n != 0 {
		t.Fatal(n)
	}
}

func TestHashErrorParams(t *testing.T) {
	c := getTestConn(t)
	defer c.Close()

	key := "default:test:hash_err_param"
	if _, err := c.Do("hset", key); err == nil {
		t.Fatalf("invalid err of %v", err)
	}

	if _, err := c.Do("hget", key); err == nil {
		t.Fatalf("invalid err of %v", err)
	}

	if _, err := c.Do("hexists", key); err == nil {
		t.Fatalf("invalid err of %v", err)
	}

	if _, err := c.Do("hdel", key); err == nil {
		t.Fatalf("invalid err of %v", err)
	}

	if _, err := c.Do("hlen", key, "a"); err == nil {
		t.Fatalf("invalid err of %v", err)
	}

	if _, err := c.Do("hincrby", key); err == nil {
		t.Fatalf("invalid err of %v", err)
	}

	if _, err := c.Do("hmset", key); err == nil {
		t.Fatalf("invalid err of %v", err)
	}

	if _, err := c.Do("hmset", key, "f1", "v1", "f2"); err == nil {
		t.Fatalf("invalid err of %v", err)
	}

	if _, err := c.Do("hmget", key); err == nil {
		t.Fatalf("invalid err of %v", err)
	}

	if _, err := c.Do("hgetall"); err == nil {
		t.Fatalf("invalid err of %v", err)
	}

	if _, err := c.Do("hkeys"); err == nil {
		t.Fatalf("invalid err of %v", err)
	}

	if _, err := c.Do("hvals"); err == nil {
		t.Fatalf("invalid err of %v", err)
	}

	if _, err := c.Do("hclear"); err == nil {
		t.Fatalf("invalid err of %v", err)
	}

	if _, err := c.Do("hclear", key, "a"); err == nil {
		t.Fatalf("invalid err of %v", err)
	}

	if _, err := c.Do("hmclear"); err == nil {
		t.Fatalf("invalid err of %v", err)
	}
}

func testListIndex(t *testing.T, key string, index int64, v int) error {
	c := getTestConn(t)
	defer c.Close()

	n, err := goredis.Int(c.Do("lindex", key, index))
	if err == goredis.ErrNil && v != 0 {
		return fmt.Errorf("must nil")
	} else if err != nil && err != goredis.ErrNil {
		return err
	} else if n != v {
		return fmt.Errorf("index err number %d != %d", n, v)
	}

	return nil
}

func testListRange(t *testing.T, key string, start int64, stop int64, checkValues ...int) error {
	c := getTestConn(t)
	defer c.Close()

	vs, err := goredis.MultiBulk(c.Do("lrange", key, start, stop))
	if err != nil {
		return err
	}

	if len(vs) != len(checkValues) {
		return fmt.Errorf("invalid return number %d != %d", len(vs), len(checkValues))
	}

	var n int
	for i, v := range vs {
		if d, ok := v.([]byte); ok {
			n, err = strconv.Atoi(string(d))
			if err != nil {
				return err
			} else if n != checkValues[i] {
				return fmt.Errorf("invalid data %d: %d != %d", i, n, checkValues[i])
			}
		} else {
			return fmt.Errorf("invalid data %v %T", v, v)
		}
	}

	return nil
}

func TestList(t *testing.T) {
	c := getTestConn(t)
	defer c.Close()

	key := "default:test:lista"
	//if n, err := goredis.Int(c.Do("lkeyexists", key)); err != nil {
	//	t.Fatal(err)
	//} else if n != 0 {
	//	t.Fatal(n)
	//}

	if n, err := goredis.Int(c.Do("lpush", key, 1)); err != nil {
		t.Fatal(err)
	} else if n != 1 {
		t.Fatal(n)
	}

	//if n, err := goredis.Int(c.Do("lkeyexists", key)); err != nil {
	//	t.Fatal(err)
	//} else if n != 1 {
	//	t.Fatal(1)
	//}

	if n, err := goredis.Int(c.Do("rpush", key, 2)); err != nil {
		t.Fatal(err)
	} else if n != 2 {
		t.Fatal(n)
	}

	if n, err := goredis.Int(c.Do("rpush", key, 3)); err != nil {
		t.Fatal(err)
	} else if n != 3 {
		t.Fatal(n)
	}

	if n, err := goredis.Int(c.Do("llen", key)); err != nil {
		t.Fatal(err)
	} else if n != 3 {
		t.Fatal(n)
	}

	//for ledis-cli a 1 2 3
	// 127.0.0.1:6379> lrange a 0 0
	// 1) "1"
	if err := testListRange(t, key, 0, 0, 1); err != nil {
		t.Fatal(err)
	}

	// 127.0.0.1:6379> lrange a 0 1
	// 1) "1"
	// 2) "2"

	if err := testListRange(t, key, 0, 1, 1, 2); err != nil {
		t.Fatal(err)
	}

	// 127.0.0.1:6379> lrange a 0 5
	// 1) "1"
	// 2) "2"
	// 3) "3"
	if err := testListRange(t, key, 0, 5, 1, 2, 3); err != nil {
		t.Fatal(err)
	}

	// 127.0.0.1:6379> lrange a -1 5
	// 1) "3"
	if err := testListRange(t, key, -1, 5, 3); err != nil {
		t.Fatal(err)
	}

	// 127.0.0.1:6379> lrange a -5 -1
	// 1) "1"
	// 2) "2"
	// 3) "3"
	if err := testListRange(t, key, -5, -1, 1, 2, 3); err != nil {
		t.Fatal(err)
	}

	// 127.0.0.1:6379> lrange a -2 -1
	// 1) "2"
	// 2) "3"
	if err := testListRange(t, key, -2, -1, 2, 3); err != nil {
		t.Fatal(err)
	}

	// 127.0.0.1:6379> lrange a -1 -2
	// (empty list or set)
	if err := testListRange(t, key, -1, -2); err != nil {
		t.Fatal(err)
	}

	// 127.0.0.1:6379> lrange a -1 2
	// 1) "3"
	if err := testListRange(t, key, -1, 2, 3); err != nil {
		t.Fatal(err)
	}

	// 127.0.0.1:6379> lrange a -5 5
	// 1) "1"
	// 2) "2"
	// 3) "3"
	if err := testListRange(t, key, -5, 5, 1, 2, 3); err != nil {
		t.Fatal(err)
	}

	// 127.0.0.1:6379> lrange a -1 0
	// (empty list or set)
	if err := testListRange(t, key, -1, 0); err != nil {
		t.Fatal(err)
	}

	if err := testListRange(t, "default:test:empty list", 0, 100); err != nil {
		t.Fatal(err)
	}

	// 127.0.0.1:6379> lrange a -1 -1
	// 1) "3"
	if err := testListRange(t, key, -1, -1, 3); err != nil {
		t.Fatal(err)
	}

	if err := testListIndex(t, key, -1, 3); err != nil {
		t.Fatal(err)
	}

	if err := testListIndex(t, key, 0, 1); err != nil {
		t.Fatal(err)
	}

	if err := testListIndex(t, key, 1, 2); err != nil {
		t.Fatal(err)
	}

	if err := testListIndex(t, key, 2, 3); err != nil {
		t.Fatal(err)
	}

	if err := testListIndex(t, key, 5, 0); err != nil {
		t.Fatal(err)
	}

	if err := testListIndex(t, key, -1, 3); err != nil {
		t.Fatal(err)
	}

	if err := testListIndex(t, key, -2, 2); err != nil {
		t.Fatal(err)
	}

	if err := testListIndex(t, key, -3, 1); err != nil {
		t.Fatal(err)
	}
}

func TestListMPush(t *testing.T) {
	c := getTestConn(t)
	defer c.Close()

	key := "default:test:listmpushb"
	if n, err := goredis.Int(c.Do("rpush", key, 1, 2, 3)); err != nil {
		t.Fatal(err)
	} else if n != 3 {
		t.Fatal(n)
	}

	if err := testListRange(t, key, 0, 3, 1, 2, 3); err != nil {
		t.Fatal(err)
	}

	if n, err := goredis.Int(c.Do("lpush", key, 1, 2, 3)); err != nil {
		t.Fatal(err)
	} else if n != 6 {
		t.Fatal(n)
	}

	if err := testListRange(t, key, 0, 6, 3, 2, 1, 1, 2, 3); err != nil {
		t.Fatal(err)
	}
}

func TestPop(t *testing.T) {
	c := getTestConn(t)
	defer c.Close()

	key := "default:test:c"
	if n, err := goredis.Int(c.Do("rpush", key, 1, 2, 3, 4, 5, 6)); err != nil {
		t.Fatal(err)
	} else if n != 6 {
		t.Fatal(n)
	}

	if v, err := goredis.Int(c.Do("lpop", key)); err != nil {
		t.Fatal(err)
	} else if v != 1 {
		t.Fatal(v)
	}

	if v, err := goredis.Int(c.Do("rpop", key)); err != nil {
		t.Fatal(err)
	} else if v != 6 {
		t.Fatal(v)
	}

	if n, err := goredis.Int(c.Do("lpush", key, 1)); err != nil {
		t.Fatal(err)
	} else if n != 5 {
		t.Fatal(n)
	}

	if err := testListRange(t, key, 0, 5, 1, 2, 3, 4, 5); err != nil {
		t.Fatal(err)
	}

	for i := 1; i <= 5; i++ {
		if v, err := goredis.Int(c.Do("lpop", key)); err != nil {
			t.Fatal(err)
		} else if v != i {
			t.Fatal(v)
		}
	}

	if n, err := goredis.Int(c.Do("llen", key)); err != nil {
		t.Fatal(err)
	} else if n != 0 {
		t.Fatal(n)
	}

	c.Do("rpush", key, 1, 2, 3, 4, 5)

	if n, err := goredis.Int(c.Do("lclear", key)); err != nil {
		t.Fatal(err)
	} else if n != 5 {
		t.Fatal(n)
	}

	if n, err := goredis.Int(c.Do("llen", key)); err != nil {
		t.Fatal(err)
	} else if n != 0 {
		t.Fatal(n)
	}

}

func disableTestTrim(t *testing.T) {
	c := getTestConn(t)
	defer c.Close()

	key := "default:test:d"
	if n, err := goredis.Int(c.Do("rpush", key, 1, 2, 3, 4, 5, 6)); err != nil {
		t.Fatal(err)
	} else if n != 6 {
		t.Fatal(n)
	}

	if n, err := goredis.Int(c.Do("ltrim_front", key, 2)); err != nil {
		t.Fatal(err)
	} else if n != 2 {
		t.Fatal(n)
	}

	if n, err := goredis.Int(c.Do("llen", key)); err != nil {
		t.Fatal(err)
	} else if n != 4 {
		t.Fatal(n)
	}

	if n, err := goredis.Int(c.Do("ltrim_back", key, 2)); err != nil {
		t.Fatal(err)
	} else if n != 2 {
		t.Fatal(n)
	}

	if n, err := goredis.Int(c.Do("llen", key)); err != nil {
		t.Fatal(err)
	} else if n != 2 {
		t.Fatal(n)
	}

	if n, err := goredis.Int(c.Do("ltrim_front", key, 5)); err != nil {
		t.Fatal(err)
	} else if n != 2 {
		t.Fatal(n)
	}

	if n, err := goredis.Int(c.Do("llen", key)); err != nil {
		t.Fatal(err)
	} else if n != 0 {
		t.Fatal(n)
	}

	if n, err := goredis.Int(c.Do("rpush", key, 1, 2)); err != nil {
		t.Fatal(err)
	} else if n != 2 {
		t.Fatal(n)
	}

	if n, err := goredis.Int(c.Do("ltrim_front", key, 2)); err != nil {
		t.Fatal(err)
	} else if n != 2 {
		t.Fatal(n)
	}

	if n, err := goredis.Int(c.Do("llen", key)); err != nil {
		t.Fatal(err)
	} else if n != 0 {
		t.Fatal(n)
	}
}

func TestListErrorParams(t *testing.T) {
	c := getTestConn(t)
	defer c.Close()

	key := "default:test:list_err_param"
	if _, err := c.Do("lpush", key); err == nil {
		t.Fatalf("invalid err of %v", err)
	}

	if _, err := c.Do("rpush", key); err == nil {
		t.Fatalf("invalid err of %v", err)
	}

	if _, err := c.Do("lpop", key, "a"); err == nil {
		t.Fatalf("invalid err of %v", err)
	}

	if _, err := c.Do("rpop", key, "a"); err == nil {
		t.Fatalf("invalid err of %v", err)
	}

	if _, err := c.Do("llen", key, "a"); err == nil {
		t.Fatalf("invalid err of %v", err)
	}

	if _, err := c.Do("lindex", key); err == nil {
		t.Fatalf("invalid err of %v", err)
	}

	if _, err := c.Do("lrange", key); err == nil {
		t.Fatalf("invalid err of %v", err)
	}

	if _, err := c.Do("lclear"); err == nil {
		t.Fatalf("invalid err of %v", err)
	}

	if _, err := c.Do("lmclear"); err == nil {
		t.Fatalf("invalid err of %v", err)
	}

	if _, err := c.Do("ltrim_front", key, "-1"); err == nil {
		t.Fatalf("invalid err of %v", err)
	}

	if _, err := c.Do("ltrim_back", key, "a"); err == nil {
		t.Fatalf("invalid err of %v", err)
	}
}

func TestSet(t *testing.T) {
	c := getTestConn(t)
	defer c.Close()

	key1 := "default:test:testdb_cmd_set_1"
	key2 := "default:test:testdb_cmd_set_2"

	if n, err := goredis.Int(c.Do("scard", key1)); err != nil {
		t.Fatal(err)
	} else if n != 0 {
		t.Fatal(n)
	}

	if n, err := goredis.Int(c.Do("sadd", key1, 0, 1)); err != nil {
		t.Fatal(err)
	} else if n != 2 {
		t.Fatal(n)
	}

	if n, err := goredis.Int(c.Do("scard", key1)); err != nil {
		t.Fatal(err)
	} else if n != 2 {
		t.Fatal(n)
	}

	if n, err := goredis.Int(c.Do("sadd", key2, 0, 1, 2, 3)); err != nil {
		t.Fatal(err)
	} else if n != 4 {
		t.Fatal(n)
	}

	if n, err := goredis.Int(c.Do("srem", key1, 0, 1)); err != nil {
		t.Fatal(err)
	} else if n != 2 {
		t.Fatal(n)
	}

	if n, err := goredis.Int(c.Do("sismember", key2, 0)); err != nil {
		t.Fatal(err)
	} else if n != 1 {
		t.Fatal(n)
	}

	if n, err := goredis.MultiBulk(c.Do("smembers", key2)); err != nil {
		t.Fatal(err)
	} else if len(n) != 4 {
		t.Fatal(n)
	}

	if n, err := goredis.Int(c.Do("sclear", key2)); err != nil {
		t.Fatal(err)
	} else if n != 4 {
		t.Fatal(n)
	}

	c.Do("sadd", key1, 0)
	c.Do("sadd", key2, 1)
	if n, err := goredis.Int(c.Do("smclear", key1, key2)); err != nil {
		t.Fatal(err)
	} else if n != 2 {
		t.Fatal(n)
	}
}

func TestSetErrorParams(t *testing.T) {
	c := getTestConn(t)
	defer c.Close()

	key := "default:test:set_error_param"
	if _, err := c.Do("sadd", key); err == nil {
		t.Fatalf("invalid err of %v", err)
	}

	if _, err := c.Do("scard"); err == nil {
		t.Fatalf("invalid err of %v", err)
	}

	if _, err := c.Do("scard", key, key); err == nil {
		t.Fatalf("invalid err of %v", err)
	}

	if _, err := c.Do("sismember", key); err == nil {
		t.Fatalf("invalid err of %v", err)
	}

	if _, err := c.Do("sismember", key, "m1", "m2"); err == nil {
		t.Fatalf("invalid err of %v", err)
	}

	if _, err := c.Do("smembers"); err == nil {
		t.Fatalf("invalid err of %v", err)
	}

	if _, err := c.Do("smembers", key, key); err == nil {
		t.Fatalf("invalid err of %v", err)
	}

	if _, err := c.Do("srem"); err == nil {
		t.Fatalf("invalid err of %v", err)
	}

	if _, err := c.Do("srem", key); err == nil {
		t.Fatalf("invalid err of %v", err)
	}

	if _, err := c.Do("sclear"); err == nil {
		t.Fatalf("invalid err of %v", err)
	}

	if _, err := c.Do("sclear", key, key); err == nil {
		t.Fatalf("invalid err of %v", err)
	}

	if _, err := c.Do("smclear"); err == nil {
		t.Fatalf("invalid err of %v", err)
	}

}

func TestZSet(t *testing.T) {
	c := getTestConn(t)
	defer c.Close()

	key := "default:test:myzset"

	//if n, err := goredis.Int(c.Do("zkeyexists", key)); err != nil {
	//	t.Fatal(err)
	//} else if n != 0 {
	//	t.Fatal(n)
	//}

	if n, err := goredis.Int(c.Do("zadd", key, 3, "a", 4, "b")); err != nil {
		t.Fatal(err)
	} else if n != 2 {
		t.Fatal(n)
	}

	//if n, err := goredis.Int(c.Do("zkeyexists", key)); err != nil {
	//	t.Fatal(err)
	//} else if n != 1 {
	//	t.Fatal(n)
	//}

	if n, err := goredis.Int(c.Do("zcard", key)); err != nil {
		t.Fatal(n)
	} else if n != 2 {
		t.Fatal(n)
	}

	if n, err := goredis.Int(c.Do("zadd", key, 1, "a", 2, "b")); err != nil {
		t.Fatal(err)
	} else if n != 0 {
		t.Fatal(n)
	}

	if n, err := goredis.Int(c.Do("zcard", key)); err != nil {
		t.Fatal(n)
	} else if n != 2 {
		t.Fatal(n)
	}

	if n, err := goredis.Int(c.Do("zadd", key, 3, "c", 4, "d")); err != nil {
		t.Fatal(err)
	} else if n != 2 {
		t.Fatal(n)
	}

	if n, err := goredis.Int(c.Do("zcard", key)); err != nil {
		t.Fatal(err)
	} else if n != 4 {
		t.Fatal(n)
	}

	if s, err := goredis.Int(c.Do("zscore", key, "c")); err != nil {
		t.Fatal(err)
	} else if s != 3 {
		t.Fatal(s)
	}

	if n, err := goredis.Int(c.Do("zrem", key, "d", "e")); err != nil {
		t.Fatal(err)
	} else if n != 1 {
		t.Fatal(n)
	}

	if n, err := goredis.Int(c.Do("zcard", key)); err != nil {
		t.Fatal(err)
	} else if n != 3 {
		t.Fatal(n)
	}

	if n, err := goredis.Int(c.Do("zincrby", key, 4, "c")); err != nil {
		t.Fatal(err)
	} else if n != 7 {
		t.Fatal(n)
	}

	if n, err := goredis.Int(c.Do("zincrby", key, -4, "c")); err != nil {
		t.Fatal(err)
	} else if n != 3 {
		t.Fatal(n)
	}

	if n, err := goredis.Int(c.Do("zincrby", key, 4, "d")); err != nil {
		t.Fatal(err)
	} else if n != 4 {
		t.Fatal(n)
	}

	if n, err := goredis.Int(c.Do("zcard", key)); err != nil {
		t.Fatal(err)
	} else if n != 4 {
		t.Fatal(n)
	}

	if n, err := goredis.Int(c.Do("zrem", key, "a", "b", "c", "d")); err != nil {
		t.Fatal(err)
	} else if n != 4 {
		t.Fatal(n)
	}

	if n, err := goredis.Int(c.Do("zcard", key)); err != nil {
		t.Fatal(err)
	} else if n != 0 {
		t.Fatal(n)
	}

}

func TestZSetCount(t *testing.T) {
	c := getTestConn(t)
	defer c.Close()

	key := "default:test:myzset"
	if _, err := goredis.Int(c.Do("zadd", key, 1, "a", 2, "b", 3, "c", 4, "d")); err != nil {
		t.Fatal(err)
	}

	if n, err := goredis.Int(c.Do("zcount", key, 2, 4)); err != nil {
		t.Fatal(err)
	} else if n != 3 {
		t.Fatal(n)
	}

	if n, err := goredis.Int(c.Do("zcount", key, 4, 4)); err != nil {
		t.Fatal(err)
	} else if n != 1 {
		t.Fatal(n)
	}

	if n, err := goredis.Int(c.Do("zcount", key, 4, 3)); err != nil {
		t.Fatal(err)
	} else if n != 0 {
		t.Fatal(n)
	}

	if n, err := goredis.Int(c.Do("zcount", key, "(2", 4)); err != nil {
		t.Fatal(err)
	} else if n != 2 {
		t.Fatal(n)
	}

	if n, err := goredis.Int(c.Do("zcount", key, "2", "(4")); err != nil {
		t.Fatal(err)
	} else if n != 2 {
		t.Fatal(n)
	}

	if n, err := goredis.Int(c.Do("zcount", key, "(2", "(4")); err != nil {
		t.Fatal(err)
	} else if n != 1 {
		t.Fatal(n)
	}

	if n, err := goredis.Int(c.Do("zcount", key, "-inf", "+inf")); err != nil {
		t.Fatal(err)
	} else if n != 4 {
		t.Fatal(n)
	}

	c.Do("zadd", key, 3, "e")

	if n, err := goredis.Int(c.Do("zcount", key, "(2", "(4")); err != nil {
		t.Fatal(err)
	} else if n != 2 {
		t.Fatal(n)
	}

	c.Do("zrem", key, "a", "b", "c", "d", "e")
}

func TestZSetRank(t *testing.T) {
	c := getTestConn(t)
	defer c.Close()

	key := "default:test:myzset"
	if _, err := goredis.Int(c.Do("zadd", key, 1, "a", 2, "b", 3, "c", 4, "d")); err != nil {
		t.Fatal(err)
	}

	if n, err := goredis.Int(c.Do("zrank", key, "c")); err != nil {
		t.Fatal(err)
	} else if n != 2 {
		t.Fatal(n)
	}

	if _, err := goredis.Int(c.Do("zrank", key, "e")); err != goredis.ErrNil {
		t.Fatal(err)
	}

	if n, err := goredis.Int(c.Do("zrevrank", key, "c")); err != nil {
		t.Fatalf("cmd error: %v", err)
	} else if n != 1 {
		t.Fatal(n)
	}

	if _, err := goredis.Int(c.Do("zrevrank", key, "e")); err != goredis.ErrNil {
		t.Fatal(err)
	}

	key2 := "default:test:myzset2"
	if _, err := goredis.Int(c.Do("zadd", key2, 0, "val0", 1, "val1", 2, "val2", 3, "val3")); err != nil {
		t.Fatal(err)
	}
	if _, err := goredis.Int(c.Do("zadd", key2, 4, "val4", 5, "val5", 6, "val6")); err != nil {
		t.Fatal(err)
	}
	// this is used to test the case for iterator seek to max may cause seek to the next last data
	keyExpire := "default:test:myexpkey"
	keyExpire2 := "default:test:myexpkey2"
	c.Do("setex", keyExpire, 10, "v1")
	c.Do("setex", keyExpire2, 10, "v1")

	if n, err := goredis.Int(c.Do("zrank", key2, "val3")); err != nil {
		t.Fatal(err)
	} else if n != 3 {
		t.Fatal(n)
	}

	if n, err := goredis.Int(c.Do("zrevrank", key2, "val3")); err != nil {
		t.Fatalf("cmd error: %v", err)
	} else if n != 3 {
		t.Fatal(n)
	}
}

func testZSetRange(ay []interface{}, checkValues ...interface{}) error {
	if len(ay) != len(checkValues) {
		return fmt.Errorf("invalid return number %d != %d", len(ay), len(checkValues))
	}

	for i := 0; i < len(ay); i++ {
		v, ok := ay[i].([]byte)
		if !ok {
			return fmt.Errorf("invalid data %d %v %T", i, ay[i], ay[i])
		}

		switch cv := checkValues[i].(type) {
		case string:
			if string(v) != cv {
				return fmt.Errorf("not equal %s != %s", v, checkValues[i])
			}
		default:
			if s, _ := strconv.Atoi(string(v)); s != checkValues[i] {
				return fmt.Errorf("not equal %s != %v", v, checkValues[i])
			}
		}

	}

	return nil
}

func TestZSetRangeScore(t *testing.T) {
	c := getTestConn(t)
	defer c.Close()

	key := "default:test:myzset_range"
	if _, err := goredis.Int(c.Do("zadd", key, 1, "a", 2, "b", 3, "c", 4, "d")); err != nil {
		t.Fatal(err)
	}

	if v, err := goredis.MultiBulk(c.Do("zrangebyscore", key, 1, 4, "withscores")); err != nil {
		t.Fatal(err)
	} else {
		if err := testZSetRange(v, "a", 1, "b", 2, "c", 3, "d", 4); err != nil {
			t.Fatal(err)
		}
	}

	if v, err := goredis.MultiBulk(c.Do("zrangebyscore", key, 1, 4, "withscores", "limit", 1, 2)); err != nil {
		t.Fatal(err)
	} else {
		if err := testZSetRange(v, "b", 2, "c", 3); err != nil {
			t.Fatal(err)
		}
	}

	if v, err := goredis.MultiBulk(c.Do("zrangebyscore", key, "-inf", "+inf", "withscores")); err != nil {
		t.Fatal(err)
	} else {
		if err := testZSetRange(v, "a", 1, "b", 2, "c", 3, "d", 4); err != nil {
			t.Fatal(err)
		}
	}

	if v, err := goredis.MultiBulk(c.Do("zrangebyscore", key, "(1", "(4")); err != nil {
		t.Fatal(err)
	} else {
		if err := testZSetRange(v, "b", "c"); err != nil {
			t.Fatal(err)
		}
	}

	if v, err := goredis.MultiBulk(c.Do("zrevrangebyscore", key, 4, 1, "withscores")); err != nil {
		t.Fatal(err)
	} else {
		if err := testZSetRange(v, "d", 4, "c", 3, "b", 2, "a", 1); err != nil {
			t.Fatalf("%v, %v", err, v)
		}
	}

	if v, err := goredis.MultiBulk(c.Do("zrevrangebyscore", key, 4, 1, "withscores", "limit", 1, 2)); err != nil {
		t.Fatal(err)
	} else {
		if err := testZSetRange(v, "c", 3, "b", 2); err != nil {
			t.Fatal(err)
		}
	}

	if v, err := goredis.MultiBulk(c.Do("zrevrangebyscore", key, "+inf", "-inf", "withscores")); err != nil {
		t.Fatal(err)
	} else {
		if err := testZSetRange(v, "d", 4, "c", 3, "b", 2, "a", 1); err != nil {
			t.Fatal(err)
		}
	}

	if v, err := goredis.MultiBulk(c.Do("zrevrangebyscore", key, "(4", "(1")); err != nil {
		t.Fatal(err)
	} else {
		if err := testZSetRange(v, "c", "b"); err != nil {
			t.Fatal(err)
		}
	}

	if n, err := goredis.Int(c.Do("zremrangebyscore", key, 2, 3)); err != nil {
		t.Fatal(err)
	} else if n != 2 {
		t.Fatal(n)
	}

	if n, err := goredis.Int(c.Do("zcard", key)); err != nil {
		t.Fatal(err)
	} else if n != 2 {
		t.Fatal(n)
	}

	if v, err := goredis.MultiBulk(c.Do("zrangebyscore", key, 1, 4)); err != nil {
		t.Fatal(err)
	} else {
		if err := testZSetRange(v, "a", "d"); err != nil {
			t.Fatal(err)
		}
	}
}

func TestZSetRange(t *testing.T) {
	c := getTestConn(t)
	defer c.Close()

	key := "default:test:myzset_range_rank"
	if _, err := goredis.Int(c.Do("zadd", key, 1, "a", 2, "b", 3, "c", 4, "d")); err != nil {
		t.Fatal(err)
	}

	if v, err := goredis.MultiBulk(c.Do("zrange", key, 0, 3, "withscores")); err != nil {
		t.Fatal(err)
	} else {
		if err := testZSetRange(v, "a", 1, "b", 2, "c", 3, "d", 4); err != nil {
			t.Fatal(err)
		}
	}

	if v, err := goredis.MultiBulk(c.Do("zrange", key, 1, 4, "withscores")); err != nil {
		t.Fatal(err)
	} else {
		if err := testZSetRange(v, "b", 2, "c", 3, "d", 4); err != nil {
			t.Fatal(err)
		}
	}

	if v, err := goredis.MultiBulk(c.Do("zrange", key, -2, -1, "withscores")); err != nil {
		t.Fatal(err)
	} else {
		if err := testZSetRange(v, "c", 3, "d", 4); err != nil {
			t.Fatal(err)
		}
	}

	if v, err := goredis.MultiBulk(c.Do("zrange", key, 0, -1, "withscores")); err != nil {
		t.Fatal(err)
	} else {
		if err := testZSetRange(v, "a", 1, "b", 2, "c", 3, "d", 4); err != nil {
			t.Fatal(err)
		}
	}

	if v, err := goredis.MultiBulk(c.Do("zrange", key, -1, -2, "withscores")); err != nil {
		t.Fatal(err)
	} else if len(v) != 0 {
		t.Fatal(len(v))
	}

	if v, err := goredis.MultiBulk(c.Do("zrevrange", key, 0, 4, "withscores")); err != nil {
		t.Fatal(err)
	} else {
		if err := testZSetRange(v, "d", 4, "c", 3, "b", 2, "a", 1); err != nil {
			t.Fatal(err)
		}
	}

	if v, err := goredis.MultiBulk(c.Do("zrevrange", key, 0, -1, "withscores")); err != nil {
		t.Fatal(err)
	} else {
		if err := testZSetRange(v, "d", 4, "c", 3, "b", 2, "a", 1); err != nil {
			t.Fatal(err)
		}
	}

	if v, err := goredis.MultiBulk(c.Do("zrevrange", key, 2, 3, "withscores")); err != nil {
		t.Fatal(err)
	} else {
		if err := testZSetRange(v, "b", 2, "a", 1); err != nil {
			t.Fatal(err)
		}
	}

	if v, err := goredis.MultiBulk(c.Do("zrevrange", key, -2, -1, "withscores")); err != nil {
		t.Fatal(err)
	} else {
		if err := testZSetRange(v, "b", 2, "a", 1); err != nil {
			t.Fatal(err)
		}
	}

	if n, err := goredis.Int(c.Do("zremrangebyrank", key, 2, 3)); err != nil {
		t.Fatal(err)
	} else if n != 2 {
		t.Fatal(n)
	}

	if n, err := goredis.Int(c.Do("zcard", key)); err != nil {
		t.Fatal(err)
	} else if n != 2 {
		t.Fatal(n)
	}

	if v, err := goredis.MultiBulk(c.Do("zrange", key, 0, 4)); err != nil {
		t.Fatal(err)
	} else {
		if err := testZSetRange(v, "a", "b"); err != nil {
			t.Fatal(err)
		}
	}

	if n, err := goredis.Int(c.Do("zclear", key)); err != nil {
		t.Fatal(err)
	} else if n != 2 {
		t.Fatal(n)
	}

	if n, err := goredis.Int(c.Do("zcard", key)); err != nil {
		t.Fatal(err)
	} else if n != 0 {
		t.Fatal(n)
	}

}

func TestZsetErrorParams(t *testing.T) {
	c := getTestConn(t)
	defer c.Close()

	key := "default:test:zset_error_param"
	//zadd
	if _, err := c.Do("zadd", key); err == nil {
		t.Fatalf("invalid err of %v", err)
	}

	if _, err := c.Do("zadd", key, "a", "b", "c"); err == nil {
		t.Fatalf("invalid err of %v", err)
	}

	if _, err := c.Do("zadd", key, "-a", "a"); err == nil {
		t.Fatalf("invalid err of %v", err)
	}

	if _, err := c.Do("zadd", key, "0.1", "a"); err == nil {
		t.Fatalf("invalid err of %v", err)
	}

	//zcard
	if _, err := c.Do("zcard"); err == nil {
		t.Fatalf("invalid err of %v", err)
	}

	//zscore
	if _, err := c.Do("zscore", key); err == nil {
		t.Fatalf("invalid err of %v", err)
	}

	//zrem
	if _, err := c.Do("zrem", key); err == nil {
		t.Fatalf("invalid err of %v", err)
	}

	//zincrby
	if _, err := c.Do("zincrby", key); err == nil {
		t.Fatalf("invalid err of %v", err)
	}

	if _, err := c.Do("zincrby", key, 0.1, "a"); err == nil {
		t.Fatalf("invalid err of %v", err)
	}

	//zcount
	if _, err := c.Do("zcount", key); err == nil {
		t.Fatalf("invalid err of %v", err)
	}

	if _, err := c.Do("zcount", key, "-inf", "=inf"); err == nil {
		t.Fatalf("invalid err of %v", err)
	}

	if _, err := c.Do("zcount", key, 0.1, 0.1); err == nil {
		t.Fatalf("invalid err of %v", err)
	}

	//zrank
	if _, err := c.Do("zrank", key); err == nil {
		t.Fatalf("invalid err of %v", err)
	}

	//zrevzrank
	if _, err := c.Do("zrevrank", key); err == nil {
		t.Fatalf("invalid err of %v", err)
	}

	//zremrangebyrank
	if _, err := c.Do("zremrangebyrank", key); err == nil {
		t.Fatalf("invalid err of %v", err)
	}

	if _, err := c.Do("zremrangebyrank", key, 0.1, 0.1); err == nil {
		t.Fatalf("invalid err of %v", err)
	}

	//zremrangebyscore
	if _, err := c.Do("zremrangebyscore", key); err == nil {
		t.Fatalf("invalid err of %v", err)
	}

	if _, err := c.Do("zremrangebyscore", key, "-inf", "a"); err == nil {
		t.Fatalf("invalid err of %v", err)
	}

	if _, err := c.Do("zremrangebyscore", key, 0, "a"); err == nil {
		t.Fatalf("invalid err of %v", err)
	}

	//zrange
	if _, err := c.Do("zrange", key); err == nil {
		t.Fatalf("invalid err of %v", err)
	}

	if _, err := c.Do("zrange", key, 0, 1, "withscore"); err == nil {
		t.Fatalf("invalid err of %v", err)
	}

	if _, err := c.Do("zrange", key, 0, 1, "withscores", "a"); err == nil {
		t.Fatalf("invalid err of %v", err)
	}

	//zrevrange, almost same as zrange
	if _, err := c.Do("zrevrange", key); err == nil {
		t.Fatalf("invalid err of %v", err)
	}

	//zrangebyscore

	if _, err := c.Do("zrangebyscore", key); err == nil {
		t.Fatalf("invalid err of %v", err)
	}

	if _, err := c.Do("zrangebyscore", key, 0, 1, "withscore"); err == nil {
		t.Fatalf("invalid err of %v", err)
	}

	if _, err := c.Do("zrangebyscore", key, 0, 1, "withscores", "limit"); err == nil {
		t.Fatalf("invalid err of %v", err)
	}

	if _, err := c.Do("zrangebyscore", key, 0, 1, "withscores", "limi", 1, 1); err == nil {
		t.Fatalf("invalid err of %v", err)
	}

	if _, err := c.Do("zrangebyscore", key, 0, 1, "withscores", "limit", "a", 1); err == nil {
		t.Fatalf("invalid err of %v", err)
	}

	if _, err := c.Do("zrangebyscore", key, 0, 1, "withscores", "limit", 1, "a"); err == nil {
		t.Fatalf("invalid err of %v", err)
	}

	//zrevrangebyscore, almost same as zrangebyscore
	if _, err := c.Do("zrevrangebyscore", key); err == nil {
		t.Fatalf("invalid err of %v", err)
	}

	//zclear
	if _, err := c.Do("zclear"); err == nil {
		t.Fatalf("invalid err of %v", err)
	}

	//zmclear
	if _, err := c.Do("zmclear"); err == nil {
		t.Fatalf("invalid err of %v", err)
	}
}

func TestZSetLex(t *testing.T) {
	c := getTestConn(t)
	defer c.Close()

	key := "default:test:myzlexset"
	if _, err := c.Do("zadd", key,
		0, "a", 0, "b", 0, "c", 0, "d", 0, "e", 0, "f", 0, "g"); err != nil {
		t.Fatal(err)
	}

	if ay, err := goredis.Strings(c.Do("zrangebylex", key, "-", "[c")); err != nil {
		t.Fatal(err)
	} else if !reflect.DeepEqual(ay, []string{"a", "b", "c"}) {
		t.Fatalf("must equal")
	}

	if ay, err := goredis.Strings(c.Do("zrangebylex", key, "-", "(c")); err != nil {
		t.Fatal(err)
	} else if !reflect.DeepEqual(ay, []string{"a", "b"}) {
		t.Fatalf("must equal")
	}

	if ay, err := goredis.Strings(c.Do("zrangebylex", key, "[aaa", "(g")); err != nil {
		t.Fatal(err)
	} else if !reflect.DeepEqual(ay, []string{"b", "c", "d", "e", "f"}) {
		t.Fatalf("must equal")
	}

	if n, err := goredis.Int64(c.Do("zlexcount", key, "-", "(c")); err != nil {
		t.Fatal(err)
	} else if n != 2 {
		t.Fatal(n)
	}

	if n, err := goredis.Int64(c.Do("zremrangebylex", key, "[aaa", "(g")); err != nil {
		t.Fatal(err)
	} else if n != 5 {
		t.Fatal(n)
	}

	if n, err := goredis.Int64(c.Do("zlexcount", key, "-", "+")); err != nil {
		t.Fatal(err)
	} else if n != 2 {
		t.Fatal(n)
	}
}

func checkScanValues(t *testing.T, ay interface{}, values ...interface{}) {
	a, err := goredis.Strings(ay, nil)
	if err != nil {
		t.Error(err)
	}

	if len(a) != len(values) {
		t.Error(fmt.Sprintf("len %d != %d", len(a), len(values)))
	}
	for i, v := range a {
<<<<<<< HEAD
		if string(v) != fmt.Sprintf("%v", values[i]) {
			t.Error(fmt.Sprintf("%d %s != %v", i, string(v), values[i]))
=======
		vv := fmt.Sprintf("%v", values[i])
		if string(v) != vv {
			if len(v) == len(vv)+8 {
				if string(v[:len(vv)]) != vv {
					t.Fatal(fmt.Sprintf("%d %s != %v", i, string(v), values[i]))
				}
			} else if len(v)+8 == len(vv) {
				if string(v) != vv[:len(v)] {
					t.Fatal(fmt.Sprintf("%d %s != %v", i, string(v), values[i]))
				}
			} else {
				t.Fatal(fmt.Sprintf("%d %s != %v", i, string(v), values[i]))
			}
>>>>>>> 233109a6
		}
	}
}

func checkAdvanceScan(t *testing.T, c *goredis.PoolConn, tp string) {
	if ay, err := goredis.Values(c.Do("ADVSCAN", "default:testscan:"+"", tp, "count", 5)); err != nil {
		t.Error(err)
	} else if len(ay) != 2 {
		t.Fatal(len(ay))
		//} else if n := ay[0].([]byte); string(n) != "MDpkR1Z6ZEhOallXNDZOQT09Ow==" {
	} else if n := ay[0].([]byte); string(n) != "MDpOQT09Ow==" {
		t.Fatal(string(n))
	} else {
		checkScanValues(t, ay[1], "0", "1", "2", "3", "4")
	}

	if ay, err := goredis.Values(c.Do("ADVSCAN", "default:testscan:MDpOQT09Ow==", tp, "count", 6)); err != nil {
		t.Fatal(err)
	} else if len(ay) != 2 {
		t.Fatal(len(ay))
	} else if n := ay[0].([]byte); string(n) != "" {
		t.Fatal(string(n))
	} else {
		checkScanValues(t, ay[1], "5", "6", "7", "8", "9")
	}

	if ay, err := goredis.Values(c.Do("ADVSCAN", "default:testscan:MDpkR1Z6ZEhOallXNDZPUT09Ow==", tp, "count", 0)); err != nil {
		t.Fatal(err)
	} else if len(ay) != 2 {
		t.Fatal(len(ay))
	} else if n := ay[0].([]byte); string(n) != "" {
		t.Fatal(string(n))
	} else {
		if len(ay[1].([]interface{})) != 0 {
			t.Fatal(ay[1])
		}
	}
}

func TestScan(t *testing.T) {
	c := getTestConn(t)
	defer c.Close()

	testKVScan(t, c)
	testHashKeyScan(t, c)
	testListKeyScan(t, c)
	testZSetKeyScan(t, c)
	testSetKeyScan(t, c)
}

func testKVScan(t *testing.T, c *goredis.PoolConn) {
	for i := 0; i < 10; i++ {
		if _, err := c.Do("set", "default:testscan:"+fmt.Sprintf("%d", i), []byte("value")); err != nil {
			t.Fatal(err)
		}
	}
	checkAdvanceScan(t, c, "KV")
}

func testHashKeyScan(t *testing.T, c *goredis.PoolConn) {
	for i := 0; i < 10; i++ {
		if _, err := c.Do("hset", "default:testscan:"+fmt.Sprintf("%d", i), fmt.Sprintf("%d", i), []byte("value")); err != nil {
			t.Fatal(err)
		}
	}

	checkAdvanceScan(t, c, "HASH")
}

func testListKeyScan(t *testing.T, c *goredis.PoolConn) {
	for i := 0; i < 10; i++ {
		if _, err := c.Do("lpush", "default:testscan:"+fmt.Sprintf("%d", i), fmt.Sprintf("%d", i)); err != nil {
			t.Fatal(err)
		}
	}

	checkAdvanceScan(t, c, "LIST")
}

func testZSetKeyScan(t *testing.T, c *goredis.PoolConn) {
	for i := 0; i < 10; i++ {
		if _, err := c.Do("zadd", "default:testscan:"+fmt.Sprintf("%d", i), i, []byte("value")); err != nil {
			t.Fatal(err)
		}
	}

	checkAdvanceScan(t, c, "ZSET")
}

func testSetKeyScan(t *testing.T, c *goredis.PoolConn) {
	for i := 0; i < 10; i++ {
		if _, err := c.Do("sadd", "default:testscan:"+fmt.Sprintf("%d", i), fmt.Sprintf("%d", i)); err != nil {
			t.Fatal(err)
		}
	}

	checkAdvanceScan(t, c, "SET")
}

func TestHashScan(t *testing.T) {
	c := getTestConn(t)
	defer c.Close()

	key := "default:testscan:scan_hash"
	c.Do("HMSET", key, "a", 1, "b", 2)

	if ay, err := goredis.Values(c.Do("HSCAN", key, "")); err != nil {
		t.Fatal(err)
	} else if len(ay) != 2 {
		t.Fatal(len(ay))
	} else {
		checkScanValues(t, ay[1], "a", 1, "b", 2)
	}
}

func TestSetScan(t *testing.T) {
	c := getTestConn(t)
	defer c.Close()

	key := "default:test:scan_set"
	c.Do("SADD", key, "a", "b")

	if ay, err := goredis.Values(c.Do("SSCAN", key, "")); err != nil {
		t.Fatal(err)
	} else if len(ay) != 2 {
		t.Fatal(len(ay))
	} else {
		checkScanValues(t, ay[1], "a", "b")
	}
}

func TestZSetScan(t *testing.T) {
	c := getTestConn(t)
	defer c.Close()

	key := "default:test:scan_zset"
	c.Do("ZADD", key, 1, "a", 2, "b")

	if ay, err := goredis.Values(c.Do("ZSCAN", key, "")); err != nil {
		t.Fatal(err)
	} else if len(ay) != 2 {
		t.Fatal(len(ay))
	} else {
		checkScanValues(t, ay[1], "a", 1, "b", 2)
	}
}<|MERGE_RESOLUTION|>--- conflicted
+++ resolved
@@ -1926,10 +1926,6 @@
 		t.Error(fmt.Sprintf("len %d != %d", len(a), len(values)))
 	}
 	for i, v := range a {
-<<<<<<< HEAD
-		if string(v) != fmt.Sprintf("%v", values[i]) {
-			t.Error(fmt.Sprintf("%d %s != %v", i, string(v), values[i]))
-=======
 		vv := fmt.Sprintf("%v", values[i])
 		if string(v) != vv {
 			if len(v) == len(vv)+8 {
@@ -1943,7 +1939,6 @@
 			} else {
 				t.Fatal(fmt.Sprintf("%d %s != %v", i, string(v), values[i]))
 			}
->>>>>>> 233109a6
 		}
 	}
 }
