package server

import (
	"fmt"
	"io/ioutil"
	"net/http"
	"path"
	"strconv"
	"sync"
	"testing"
	"time"

	"github.com/siddontang/goredis"
	"github.com/stretchr/testify/assert"
	"github.com/youzan/ZanRedisDB/common"
	"github.com/youzan/ZanRedisDB/node"
	"github.com/youzan/ZanRedisDB/rockredis"
)

var testOnce sync.Once
var gkvs *Server
var gredisport int
var OK = "OK"
var gtmpDir string

func changeLogLevel(t *testing.T, l int, port int) {
	url := fmt.Sprintf("http://127.0.0.1:%v/loglevel/set?loglevel=%d", port, l)
	rsp, err := http.Post(url, "json", nil)
	if err != nil {
		t.Error(err)
	}
	if rsp.StatusCode != http.StatusOK {
		t.Error(rsp.Status)
	}
}

type testLogger struct {
	t *testing.T
}

func newTestLogger(t *testing.T) *testLogger {
	return &testLogger{t: t}
}

func (l *testLogger) Output(maxdepth int, s string) error {
	l.t.Logf("%v:%v", time.Now().UnixNano(), s)
	return nil
}

func (l *testLogger) OutputErr(maxdepth int, s string) error {
	l.t.Logf("%v:%v", time.Now().UnixNano(), s)
	return nil
}

func (l *testLogger) OutputWarning(maxdepth int, s string) error {
	l.t.Logf("%v:%v", time.Now().UnixNano(), s)
	return nil
}

func startTestServer(t *testing.T, port int) (*Server, int, string) {
	tmpDir, err := ioutil.TempDir("", fmt.Sprintf("rocksdb-test-%d", time.Now().UnixNano()))
	assert.Nil(t, err)
	t.Logf("dir:%v\n", tmpDir)
	ioutil.WriteFile(
		path.Join(tmpDir, "myid"),
		[]byte(strconv.FormatInt(int64(1), 10)),
		common.FILE_PERM)
	redisport := port
	raftAddr := "http://127.0.0.1:" + strconv.Itoa(port+2)
	var replica node.ReplicaInfo
	replica.NodeID = 1
	replica.ReplicaID = 1
	replica.RaftAddr = raftAddr
	kvOpts := ServerConfig{
		ClusterID:      "test",
		DataDir:        tmpDir,
		RedisAPIPort:   redisport,
		HttpAPIPort:    redisport + 1,
		LocalRaftAddr:  raftAddr,
		BroadcastAddr:  "127.0.0.1",
		TickMs:         100,
		ElectionTick:   5,
		UseRocksWAL:    true,
		SharedRocksWAL: true,
	}
	kvOpts.RocksDBOpts.EnablePartitionedIndexFilter = true

	nsConf := node.NewNSConfig()
	nsConf.Name = "default-0"
	nsConf.BaseName = "default"
	nsConf.EngType = rockredis.EngType
	nsConf.PartitionNum = 1
	nsConf.Replicator = 1
	nsConf.RaftGroupConf.GroupID = 1000
	nsConf.RaftGroupConf.SeedNodes = append(nsConf.RaftGroupConf.SeedNodes, replica)
	//nsConf.ExpirationPolicy = common.ConsistencyDeletionExpirationPolicy
	nsConf.ExpirationPolicy = common.WaitCompactExpirationPolicy
	nsConf.DataVersion = common.ValueHeaderV1Str
	kv := NewServer(kvOpts)
	if _, err := kv.InitKVNamespace(1, nsConf, false); err != nil {
		t.Fatalf("failed to init namespace: %v", err)
	}

	kv.Start()
	time.Sleep(time.Second)
	return kv, redisport, tmpDir
}
func waitServerForLeader(t *testing.T, w time.Duration) {
	start := time.Now()
	for {
		replicaNode := gkvs.GetNamespaceFromFullName("default-0")
		assert.NotNil(t, replicaNode)
		if replicaNode.Node.IsLead() {
			return
		}
		if time.Since(start) > w {
			t.Fatalf("\033[31m timed out %v for wait leader \033[39m\n", time.Since(start))
			break
		}
		time.Sleep(time.Second)
	}
}

func getTestConn(t *testing.T) *goredis.PoolConn {
	testOnce.Do(func() {
		gkvs, gredisport, gtmpDir = startTestServer(t, 12345)
		waitServerForLeader(t, time.Second*10)
	},
	)
	c := goredis.NewClient("127.0.0.1:"+strconv.Itoa(gredisport), "")
	c.SetMaxIdleConns(4)
	conn, err := c.Get()
	if err != nil {
		t.Fatal(err)
	}
	return conn
<<<<<<< HEAD
=======
}

func TestKV(t *testing.T) {
	c := getTestConn(t)
	defer c.Close()

	key1 := "default:test:a"
	key2 := "default:test:b"
	keyExpire := "default:test:xx"

	if v, err := goredis.String(c.Do("getset", key1, "12345")); err != goredis.ErrNil {
		t.Logf("getset %v", v)
		t.Fatal(err)
	} else if v != "" {
		t.Fatal(v)
	}

	if ok, err := goredis.String(c.Do("set", key1, "1234")); err != nil {
		t.Fatal(err)
	} else if ok != OK {
		t.Fatal(ok)
	}

	if n, err := goredis.Int(c.Do("setnx", key1, "123")); err != nil {
		t.Fatal(err)
	} else if n != 0 {
		t.Fatal(n)
	}

	if n, err := goredis.Int(c.Do("setnx", key2, "123")); err != nil {
		t.Fatal(err)
	} else if n != 1 {
		t.Fatal(n)
	}

	if ok, err := goredis.String(c.Do("setex", keyExpire, 1, "hello world")); err != nil {
		t.Fatal(err)
	} else if ok != OK {
		t.Fatal(ok)
	}
	if v, err := goredis.String(c.Do("get", keyExpire)); err != nil {
		t.Fatal(err)
	} else if v != "hello world" {
		t.Fatal(v)
	}

	time.Sleep(time.Second * 4)
	if v, err := goredis.String(c.Do("get", keyExpire)); err != goredis.ErrNil {
		if err == nil && v == "hello world" {
			time.Sleep(time.Second * 16)
			if v, err := goredis.String(c.Do("get", keyExpire)); err != goredis.ErrNil {
				t.Fatalf("expired key should be expired: %v, %v", v, err)
			}
		} else {
			t.Fatalf("get expired key error: %v, %v", v, err)
		}
	}

	if v, err := goredis.String(c.Do("get", key1)); err != nil {
		t.Fatal(err)
	} else if v != "1234" {
		t.Fatal(v)
	}

	if v, err := goredis.String(c.Do("getset", key1, "123")); err != nil {
		t.Fatal(err)
	} else if v != "1234" {
		t.Fatal(v)
	}

	if v, err := goredis.String(c.Do("get", key1)); err != nil {
		t.Fatal(err)
	} else if v != "123" {
		t.Fatal(v)
	}

	if n, err := goredis.Int(c.Do("exists", key1)); err != nil {
		t.Fatal(err)
	} else if n != 1 {
		t.Fatal(n)
	}
	if n, err := goredis.Int(c.Do("exists", key1, key2)); err != nil {
		t.Fatal(err)
	} else if n != 2 {
		t.Fatal(n)
	}

	if n, err := goredis.Int(c.Do("exists", "default:test:empty_key_test")); err != nil {
		t.Fatal(err)
	} else if n != 0 {
		t.Fatal(n)
	}

	if _, err := goredis.Int(c.Do("del", key1, key2)); err != nil {
		t.Fatal(err)
	}

	if n, err := goredis.Int(c.Do("exists", key1)); err != nil {
		t.Fatal(err)
	} else if n != 0 {
		t.Fatal(n)
	}

	if n, err := goredis.Int(c.Do("exists", key2)); err != nil {
		t.Fatal(err)
	} else if n != 0 {
		t.Fatal(n)
	}

	if n, err := goredis.Int(c.Do("exists", key1, key2)); err != nil {
		t.Fatal(err)
	} else if n != 0 {
		t.Fatal(n)
	}
}

func TestKVPipeline(t *testing.T) {
	c := getTestConn(t)
	defer c.Close()
	pkey1 := "default:test:kvpla"
	pkey2 := "default:test:kvplb"

	err := c.Send("set", pkey1, "1")
	assert.Nil(t, err)
	err = c.Send("set", pkey2, "2")
	assert.Nil(t, err)
	v, err := goredis.String(c.Receive())
	assert.Nil(t, err)
	assert.Equal(t, OK, v)
	v, err = goredis.String(c.Receive())
	assert.Nil(t, err)
	assert.Equal(t, OK, v)
	if v, err := goredis.String(c.Do("get", pkey1)); err != nil {
		t.Fatal(err)
	} else if v != "1" {
		t.Error(v)
	}
	if v, err := goredis.String(c.Do("get", pkey2)); err != nil {
		t.Fatal(err)
	} else if v != "2" {
		t.Error(v)
	}
}

func TestKVM(t *testing.T) {
	c := getTestConn(t)
	defer c.Close()

	key1 := "default:test:kvma"
	key2 := "default:test:kvmb"
	key3 := "default:test:kvmc"
	if ok, err := goredis.String(c.Do("set", key1, "1")); err != nil {
		t.Fatal(err)
	} else if ok != OK {
		t.Fatal(ok)
	}
	if ok, err := goredis.String(c.Do("set", key2, "2")); err != nil {
		t.Fatal(err)
	} else if ok != OK {
		t.Fatal(ok)
	}

	if v, err := goredis.String(c.Do("get", key1)); err != nil {
		t.Fatal(err)
	} else if v != "1" {
		t.Error(v)
	}
	if v, err := goredis.String(c.Do("get", key2)); err != nil {
		t.Fatal(err)
	} else if v != "2" {
		t.Error(v)
	}

	if v, err := goredis.MultiBulk(c.Do("mget", key1, key2, key3)); err != nil {
		t.Fatal(err)
	} else if len(v) != 3 {
		t.Fatal(len(v))
	} else {
		if vv, ok := v[0].([]byte); !ok || string(vv) != "1" {
			t.Fatalf("not 1, %v", v)
		}

		if vv, ok := v[1].([]byte); !ok || string(vv) != "2" {
			t.Errorf("not 2, %v", v[1])
		}

		if v[2] != nil {
			t.Errorf("must nil: %v", v[2])
		}
	}
}

func TestKVIncrDecr(t *testing.T) {
	c := getTestConn(t)
	defer c.Close()

	key := "default:test:kv_n"
	if n, err := goredis.Int64(c.Do("incr", key)); err != nil {
		t.Fatal(err)
	} else if n != 1 {
		t.Fatal(n)
	}

	if n, err := goredis.Int64(c.Do("incr", key)); err != nil {
		t.Fatal(err)
	} else if n != 2 {
		t.Fatal(n)
	}

	if n, err := goredis.Int64(c.Do("incrby", key, 10)); err != nil {
		t.Fatal(err)
	} else if n != 12 {
		t.Fatal(n)
	}

	if n, err := goredis.Int64(c.Do("incrby", key, -10)); err != nil {
		t.Fatal(err)
	} else if n != 2 {
		t.Fatal(n)
	}
}

func TestKVBitOp(t *testing.T) {
	c := getTestConn(t)
	defer c.Close()

	key := "default:test:kv_bitop"
	if n, err := goredis.Int64(c.Do("bitcount", key)); err != nil {
		t.Fatal(err)
	} else if n != 0 {
		t.Fatal(n)
	}

	if n, err := goredis.Int64(c.Do("getbit", key, 1)); err != nil {
		t.Fatal(err)
	} else if n != 0 {
		t.Fatal(n)
	}

	if n, err := goredis.Int64(c.Do("setbit", key, 100, 1)); err != nil {
		t.Fatal(err)
	} else if n != 0 {
		t.Fatal(n)
	}

	if n, err := goredis.Int64(c.Do("getbit", key, 100)); err != nil {
		t.Fatal(err)
	} else if n != 1 {
		t.Fatal(n)
	}
	if n, err := goredis.Int64(c.Do("bitcount", key)); err != nil {
		t.Fatal(err)
	} else if n != 1 {
		t.Fatal(n)
	}
	if n, err := goredis.Int64(c.Do("setbit", key, 1, 1)); err != nil {
		t.Fatal(err)
	} else if n != 0 {
		t.Fatal(n)
	}
	if n, err := goredis.Int64(c.Do("bitcount", key)); err != nil {
		t.Fatal(err)
	} else if n != 2 {
		t.Fatal(n)
	}
	if n, err := goredis.Int64(c.Do("bitcount", key, 0, 0)); err != nil {
		t.Fatal(err)
	} else if n != 1 {
		t.Fatal(n)
	}
	if n, err := goredis.Int64(c.Do("setbit", key, 8, 1)); err != nil {
		t.Fatal(err)
	} else if n != 0 {
		t.Fatal(n)
	}
	if n, err := goredis.Int64(c.Do("bitcount", key, 0, 0)); err != nil {
		t.Fatal(err)
	} else if n != 1 {
		t.Fatal(n)
	}
	if n, err := goredis.Int64(c.Do("setbit", key, 7, 1)); err != nil {
		t.Fatal(err)
	} else if n != 0 {
		t.Fatal(n)
	}
	if n, err := goredis.Int64(c.Do("bitcount", key, 0, 0)); err != nil {
		t.Fatal(err)
	} else if n != 2 {
		t.Fatal(n)
	}
	if n, err := goredis.Int64(c.Do("bitcount", key, 0, 1)); err != nil {
		t.Fatal(err)
	} else if n != 3 {
		t.Fatal(n)
	}
}

func TestKVBatch(t *testing.T) {

	var wg sync.WaitGroup
	concurrency := 100
	poolList := make([]*goredis.PoolConn, concurrency)
	for i := 0; i < concurrency; i++ {
		poolList[i] = getTestConn(t)
	}
	defer func() {
		for i := 0; i < concurrency; i++ {
			poolList[i].Close()
		}
	}()
	for i := 0; i < concurrency; i++ {
		wg.Add(1)
		go func(index int, c *goredis.PoolConn) {
			defer wg.Done()

			key1 := "default:test:a" + strconv.Itoa(index)
			key2 := "default:test:b" + strconv.Itoa(index)
			key3 := "default:test:c" + strconv.Itoa(index)
			key4 := "default:test:d" + strconv.Itoa(index)
			keyExpire := "default:test:xx" + strconv.Itoa(index)
			if ok, err := goredis.String(c.Do("set", key1, "1234")); err != nil {
				t.Fatal(err)
			} else if ok != OK {
				t.Fatal(ok)
			}

			if n, err := goredis.Int(c.Do("setnx", key1, "123")); err != nil {
				t.Fatal(err)
			} else if n != 0 {
				t.Fatal(n)
			}

			if n, err := goredis.Int(c.Do("setnx", key2, "123")); err != nil {
				t.Fatal(err)
			} else if n != 1 {
				t.Fatal(n)
			}

			if ok, err := goredis.String(c.Do("set", key3, key3)); err != nil {
				t.Fatal(err)
			} else if ok != OK {
				t.Fatal(ok)
			}
			if v, err := goredis.String(c.Do("get", key3)); err != nil {
				t.Fatal(err)
			} else if v != key3 {
				t.Fatal(v)
			}

			if ok, err := goredis.String(c.Do("setex", keyExpire, 1, "hello world")); err != nil {
				t.Fatal(err)
			} else if ok != OK {
				t.Fatal(ok)
			}
			if v, err := goredis.String(c.Do("get", keyExpire)); err != nil {
				t.Fatal(err)
			} else if v != "hello world" {
				t.Fatal(v)
			}

			if ok, err := goredis.String(c.Do("set", key4, key4)); err != nil {
				t.Fatal(err)
			} else if ok != OK {
				t.Fatal(ok)
			}
			if v, err := goredis.String(c.Do("get", key4)); err != nil {
				t.Fatal(err)
			} else if v != key4 {
				t.Fatal(v)
			}

			mkey1 := "default:test:kvma" + strconv.Itoa(index)
			mkey2 := "default:test:kvmb" + strconv.Itoa(index)
			mkey3 := "default:test:kvmc" + strconv.Itoa(index)
			// test pipeline set
			err := c.Send("set", mkey1, "1")
			assert.Nil(t, err)
			err = c.Send("set", mkey2, "2")
			assert.Nil(t, err)
			v, err := goredis.String(c.Receive())
			assert.Nil(t, err)
			assert.Equal(t, OK, v)
			v, err = goredis.String(c.Receive())
			assert.Nil(t, err)
			assert.Equal(t, OK, v)

			if v, err := goredis.String(c.Do("get", mkey1)); err != nil {
				t.Fatal(err)
			} else if v != "1" {
				t.Error(v)
			}
			if v, err := goredis.String(c.Do("get", mkey2)); err != nil {
				t.Fatal(err)
			} else if v != "2" {
				t.Error(v)
			}

			if v, err := goredis.MultiBulk(c.Do("mget", mkey1, mkey2, mkey3)); err != nil {
				t.Fatal(err)
			} else if len(v) != 3 {
				t.Fatal(len(v))
			} else {
				if vv, ok := v[0].([]byte); !ok || string(vv) != "1" {
					t.Fatalf("not 1, %v", v)
				}

				if vv, ok := v[1].([]byte); !ok || string(vv) != "2" {
					t.Errorf("not 2, %v", v[1])
				}

				if v[2] != nil {
					t.Errorf("must nil: %v", v[2])
				}
			}

			time.Sleep(time.Second * 4)
			if v, err := goredis.String(c.Do("get", keyExpire)); err != goredis.ErrNil {
				if err == nil && v == "hello world" {
					time.Sleep(time.Second * 16)
					if v, err := goredis.String(c.Do("get", keyExpire)); err != goredis.ErrNil {
						t.Fatalf("expired key should be expired: %v, %v", v, err)
					}
				} else {
					t.Fatalf("get expired key error: %v, %v", v, err)
				}
			}

			if v, err := goredis.String(c.Do("get", key1)); err != nil {
				t.Fatal(err)
			} else if v != "1234" {
				t.Fatal(v)
			}

			if n, err := goredis.Int(c.Do("exists", key1)); err != nil {
				t.Fatal(err)
			} else if n != 1 {
				t.Fatal(n)
			}

			if n, err := goredis.Int(c.Do("exists", "default:test:empty_key_test"+strconv.Itoa(index))); err != nil {
				t.Fatal(err)
			} else if n != 0 {
				t.Fatal(n)
			}

			if _, err := goredis.Int(c.Do("del", key1, key2)); err != nil {
				t.Fatal(err)
			}

			if n, err := goredis.Int(c.Do("exists", key1)); err != nil {
				t.Fatal(err)
			} else if n != 0 {
				t.Fatal(n)
			}

			if n, err := goredis.Int(c.Do("exists", key2)); err != nil {
				t.Fatal(err)
			} else if n != 0 {
				t.Fatal(n)
			}
		}(i, poolList[i])
	}
	wg.Wait()

}

func TestKVErrorParams(t *testing.T) {
	c := getTestConn(t)
	defer c.Close()

	key1 := "default:test:kv_erra"
	key2 := "default:test:kv_errb"
	key3 := "default:test:kv_errc"
	_, err := c.Do("get", key1, key2, key3)
	assert.NotNil(t, err)

	_, err = c.Do("set", key1, key2, key3)
	assert.NotNil(t, err)

	_, err = c.Do("getset", key1, key2, key3)
	assert.NotNil(t, err)

	_, err = c.Do("setnx", key1, key2, key3)
	assert.NotNil(t, err)

	_, err = c.Do("exists")
	assert.NotNil(t, err)

	_, err = c.Do("incr", key1, key2)
	assert.NotNil(t, err)

	_, err = c.Do("incrby", key1)
	assert.NotNil(t, err)

	_, err = c.Do("incrby", key1, "nan")
	assert.NotNil(t, err)

	_, err = c.Do("decrby", key1)
	assert.NotNil(t, err)

	_, err = c.Do("del")
	assert.NotNil(t, err)

	_, err = c.Do("mset")
	assert.NotNil(t, err)

	_, err = c.Do("mset", key1, key2, key3)
	assert.NotNil(t, err)

	_, err = c.Do("mget")
	assert.NotNil(t, err)

	_, err = c.Do("getbit")
	assert.NotNil(t, err)

	_, err = c.Do("getbit", key1)
	assert.NotNil(t, err)

	_, err = c.Do("setbit", key1)
	assert.NotNil(t, err)

	_, err = c.Do("setbit")
	assert.NotNil(t, err)

	_, err = c.Do("bitcount")
	assert.NotNil(t, err)

	_, err = c.Do("bitcount", key1, "0")
	assert.NotNil(t, err)
}

func TestPFOp(t *testing.T) {
	if testing.Verbose() {
		rockredis.SetLogger(int32(common.LOG_DETAIL), newTestLogger(t))
	}
	c := getTestConn(t)
	defer c.Close()

	key1 := "default:test:pf_a"
	cnt, err := goredis.Int64(c.Do("pfcount", key1))
	assert.Nil(t, err)
	assert.Equal(t, int64(0), cnt)

	// first init with no element
	cnt, err = goredis.Int64(c.Do("pfadd", key1))
	assert.Nil(t, err)
	assert.Equal(t, int64(1), cnt)

	cnt, err = goredis.Int64(c.Do("pfadd", key1, 1))
	assert.Nil(t, err)
	assert.Equal(t, int64(1), cnt)

	cnt, err = goredis.Int64(c.Do("pfcount", key1))
	assert.Nil(t, err)
	assert.Equal(t, int64(1), cnt)

	cnt, err = goredis.Int64(c.Do("pfadd", key1, 1))
	assert.Nil(t, err)

	cnt, err = goredis.Int64(c.Do("pfcount", key1))
	assert.Nil(t, err)
	assert.Equal(t, int64(1), cnt)

	// test pfadd with no element on exist key
	cnt, err = goredis.Int64(c.Do("pfadd", key1))
	assert.Nil(t, err)
	assert.Equal(t, int64(0), cnt)

	cnt, err = goredis.Int64(c.Do("pfadd", key1, 1, 2, 3))
	assert.Nil(t, err)
	assert.Equal(t, int64(1), cnt)

	cnt, err = goredis.Int64(c.Do("pfcount", key1))
	assert.Nil(t, err)
	assert.Equal(t, int64(3), cnt)

	c.Do("del", key1)

	cnt, err = goredis.Int64(c.Do("pfcount", key1))
	assert.Nil(t, err)
	assert.Equal(t, int64(0), cnt)
}

func TestPFOpErrorParams(t *testing.T) {
	c := getTestConn(t)
	defer c.Close()

	key1 := "default:test:pf_erra"
	key2 := "default:test:pf_errb"
	_, err := c.Do("pfadd")
	assert.NotNil(t, err)

	_, err = c.Do("pfcount", key1, key2)
	assert.NotNil(t, err)

	_, err = c.Do("pfcount")
	assert.NotNil(t, err)
}

func TestHashEmptyField(t *testing.T) {
	c := getTestConn(t)
	defer c.Close()

	key := "default:test:hashempty"
	_, err := c.Do("hset", key, "", "v1")
	assert.Nil(t, err)

	v, _ := goredis.String(c.Do("hget", key, ""))
	assert.Equal(t, "v1", v)

	n, err := goredis.Int(c.Do("hexists", key, ""))
	assert.Nil(t, err)
	assert.Equal(t, 1, n)

	_, err = c.Do("hdel", key, "")
	assert.Nil(t, err)

	v, err = goredis.String(c.Do("hget", key, ""))
	assert.Equal(t, goredis.ErrNil, err)
	assert.Equal(t, "", v)

	n, err = goredis.Int(c.Do("hexists", key, ""))
	assert.Nil(t, err)
	assert.Equal(t, 0, n)
}

func TestHash(t *testing.T) {
	c := getTestConn(t)
	defer c.Close()

	key := "default:test:hasha"

	if n, err := goredis.Int(c.Do("hset", key, 1, 0)); err != nil {
		t.Fatal(err)
	} else if n != 1 {
		t.Fatal(n)
	}
	if n, err := goredis.Int(c.Do("hsetnx", key, 1, 0)); err != nil {
		t.Fatal(err)
	} else if n != 0 {
		t.Fatal(n)
	}

	if n, err := goredis.Int(c.Do("hexists", key, 1)); err != nil {
		t.Fatal(err)
	} else if n != 1 {
		t.Fatal(n)
	}

	if n, err := goredis.Int(c.Do("hexists", key, -1)); err != nil {
		t.Fatal(err)
	} else if n != 0 {
		t.Fatal(n)
	}

	if n, err := goredis.Int(c.Do("hget", key, 1)); err != nil {
		t.Fatal(err)
	} else if n != 0 {
		t.Fatal(n)
	}

	if n, err := goredis.Int(c.Do("hset", key, 1, 1)); err != nil {
		t.Fatal(err)
	} else if n != 0 {
		t.Fatal(n)
	}

	if n, err := goredis.Int(c.Do("hget", key, 1)); err != nil {
		t.Fatal(err)
	} else if n != 1 {
		t.Fatal(n)
	}

	if n, err := goredis.Int(c.Do("hlen", key)); err != nil {
		t.Fatal(err)
	} else if n != 1 {
		t.Fatal(n)
	}
}

func testHashArray(ay []interface{}, checkValues ...int) error {
	if len(ay) != len(checkValues) {
		return fmt.Errorf("invalid return number %d != %d", len(ay), len(checkValues))
	}

	for i := 0; i < len(ay); i++ {
		if ay[i] == nil && checkValues[i] != 0 {
			return fmt.Errorf("must nil")
		} else if ay[i] != nil {
			v, ok := ay[i].([]byte)
			if !ok {
				return fmt.Errorf("invalid return data %d %v :%T", i, ay[i], ay[i])
			}

			d, _ := strconv.Atoi(string(v))

			if d != checkValues[i] {
				return fmt.Errorf("invalid data %d %s != %d", i, v, checkValues[i])
			}
		}
	}
	return nil
}

func TestHashM(t *testing.T) {
	c := getTestConn(t)
	defer c.Close()

	key := "default:test:msetb"
	if ok, err := goredis.String(c.Do("hmset", key, 1, 1, 2, 2, 3, 3)); err != nil {
		t.Fatal(err)
	} else if ok != OK {
		t.Fatal(ok)
	}

	if n, err := goredis.Int(c.Do("hlen", key)); err != nil {
		t.Fatal(err)
	} else if n != 3 {
		t.Fatal(n)
	}

	if v, err := goredis.MultiBulk(c.Do("hmget", key, 1, 2, 3, 4)); err != nil {
		t.Fatal(err)
	} else {
		if err := testHashArray(v, 1, 2, 3, 0); err != nil {
			t.Fatal(err)
		}
	}

	if n, err := goredis.Int(c.Do("hdel", key, 1, 2, 3, 4)); err != nil {
		t.Fatal(err)
	} else if n != 3 {
		t.Fatal(n)
	}

	if n, err := goredis.Int(c.Do("hlen", key)); err != nil {
		t.Fatal(err)
	} else if n != 0 {
		t.Fatal(n)
	}

	if v, err := goredis.MultiBulk(c.Do("hmget", key, 1, 2, 3, 4)); err != nil {
		t.Fatal(err)
	} else {
		if err := testHashArray(v, 0, 0, 0, 0); err != nil {
			t.Fatal(err)
		}
	}

	if n, err := goredis.Int(c.Do("hlen", key)); err != nil {
		t.Fatal(err)
	} else if n != 0 {
		t.Fatal(n)
	}
}

func TestHashIncr(t *testing.T) {
	c := getTestConn(t)
	defer c.Close()

	key := "default:test:hashincr-c"
	if n, err := goredis.Int(c.Do("hincrby", key, 1, 1)); err != nil {
		t.Fatal(err)
	} else if n != 1 {
		t.Fatal(err)
	}

	if n, err := goredis.Int(c.Do("hlen", key)); err != nil {
		t.Fatal(err)
	} else if n != 1 {
		t.Fatal(n)
	}

	if n, err := goredis.Int(c.Do("hincrby", key, 1, 10)); err != nil {
		t.Fatal(err)
	} else if n != 11 {
		t.Fatal(err)
	}

	if n, err := goredis.Int(c.Do("hlen", key)); err != nil {
		t.Fatal(err)
	} else if n != 1 {
		t.Fatal(n)
	}

	if n, err := goredis.Int(c.Do("hincrby", key, 1, -11)); err != nil {
		t.Fatal(err)
	} else if n != 0 {
		t.Fatal(err)
	}
}

func TestHashGetAll(t *testing.T) {
	c := getTestConn(t)
	defer c.Close()

	key := "default:test:hgetalld"

	if ok, err := goredis.String(c.Do("hmset", key, 1, 1, 2, 2, 3, 3)); err != nil {
		t.Fatal(err)
	} else if ok != OK {
		t.Fatal(ok)
	}

	if v, err := goredis.MultiBulk(c.Do("hgetall", key)); err != nil {
		t.Fatal(err)
	} else {
		if err := testHashArray(v, 1, 1, 2, 2, 3, 3); err != nil {
			t.Fatal(err)
		}
	}

	if v, err := goredis.MultiBulk(c.Do("hkeys", key)); err != nil {
		t.Fatal(err)
	} else {
		if err := testHashArray(v, 1, 2, 3); err != nil {
			t.Fatal(err)
		}
	}

	//if v, err := goredis.MultiBulk(c.Do("hvals", key)); err != nil {
	//	t.Fatal(err)
	//} else {
	//	if err := testHashArray(v, 1, 2, 3); err != nil {
	//		t.Fatal(err)
	//	}
	//}

	if n, err := goredis.Int(c.Do("hclear", key)); err != nil {
		t.Fatal(err)
	} else if n != 3 {
		t.Fatal(n)
	}

	if n, err := goredis.Int(c.Do("hlen", key)); err != nil {
		t.Fatal(err)
	} else if n != 0 {
		t.Fatal(n)
	}
}

func TestHashErrorParams(t *testing.T) {
	c := getTestConn(t)
	defer c.Close()

	key := "default:test:hash_err_param"
	if _, err := c.Do("hset", key); err == nil {
		t.Fatalf("invalid err of %v", err)
	}

	if _, err := c.Do("hget", key); err == nil {
		t.Fatalf("invalid err of %v", err)
	}

	if _, err := c.Do("hexists", key); err == nil {
		t.Fatalf("invalid err of %v", err)
	}

	if _, err := c.Do("hdel", key); err == nil {
		t.Fatalf("invalid err of %v", err)
	}

	if _, err := c.Do("hlen", key, "a"); err == nil {
		t.Fatalf("invalid err of %v", err)
	}

	if _, err := c.Do("hincrby", key); err == nil {
		t.Fatalf("invalid err of %v", err)
	}

	if _, err := c.Do("hmset", key); err == nil {
		t.Fatalf("invalid err of %v", err)
	}

	if _, err := c.Do("hmset", key, "f1", "v1", "f2"); err == nil {
		t.Fatalf("invalid err of %v", err)
	}

	if _, err := c.Do("hmget", key); err == nil {
		t.Fatalf("invalid err of %v", err)
	}

	if _, err := c.Do("hgetall"); err == nil {
		t.Fatalf("invalid err of %v", err)
	}

	if _, err := c.Do("hkeys"); err == nil {
		t.Fatalf("invalid err of %v", err)
	}

	if _, err := c.Do("hvals"); err == nil {
		t.Fatalf("invalid err of %v", err)
	}

	if _, err := c.Do("hclear"); err == nil {
		t.Fatalf("invalid err of %v", err)
	}

	if _, err := c.Do("hclear", key, "a"); err == nil {
		t.Fatalf("invalid err of %v", err)
	}

	if _, err := c.Do("hmclear"); err == nil {
		t.Fatalf("invalid err of %v", err)
	}
}

func testListIndex(t *testing.T, key string, index int64, v int) error {
	c := getTestConn(t)
	defer c.Close()

	n, err := goredis.Int(c.Do("lindex", key, index))
	if err == goredis.ErrNil && v != 0 {
		return fmt.Errorf("must nil")
	} else if err != nil && err != goredis.ErrNil {
		return err
	} else if n != v {
		return fmt.Errorf("index err number %d != %d", n, v)
	}

	return nil
}

func testListRange(t *testing.T, key string, start int64, stop int64, checkValues ...int) error {
	c := getTestConn(t)
	defer c.Close()

	vs, err := goredis.MultiBulk(c.Do("lrange", key, start, stop))
	if err != nil {
		return err
	}

	if len(vs) != len(checkValues) {
		return fmt.Errorf("invalid return number %d != %d", len(vs), len(checkValues))
	}

	var n int
	for i, v := range vs {
		if d, ok := v.([]byte); ok {
			n, err = strconv.Atoi(string(d))
			if err != nil {
				return err
			} else if n != checkValues[i] {
				return fmt.Errorf("invalid data %d: %d != %d", i, n, checkValues[i])
			}
		} else {
			return fmt.Errorf("invalid data %v %T", v, v)
		}
	}

	return nil
}

func TestList(t *testing.T) {
	c := getTestConn(t)
	defer c.Close()

	key := "default:test:lista"
	//if n, err := goredis.Int(c.Do("lkeyexists", key)); err != nil {
	//	t.Fatal(err)
	//} else if n != 0 {
	//	t.Fatal(n)
	//}

	if n, err := goredis.Int(c.Do("lpush", key, 1)); err != nil {
		t.Fatal(err)
	} else if n != 1 {
		t.Fatal(n)
	}

	//if n, err := goredis.Int(c.Do("lkeyexists", key)); err != nil {
	//	t.Fatal(err)
	//} else if n != 1 {
	//	t.Fatal(1)
	//}

	if n, err := goredis.Int(c.Do("rpush", key, 2)); err != nil {
		t.Fatal(err)
	} else if n != 2 {
		t.Fatal(n)
	}

	if n, err := goredis.Int(c.Do("rpush", key, 3)); err != nil {
		t.Fatal(err)
	} else if n != 3 {
		t.Fatal(n)
	}

	if n, err := goredis.Int(c.Do("llen", key)); err != nil {
		t.Fatal(err)
	} else if n != 3 {
		t.Fatal(n)
	}

	//for ledis-cli a 1 2 3
	// 127.0.0.1:6379> lrange a 0 0
	// 1) "1"
	if err := testListRange(t, key, 0, 0, 1); err != nil {
		t.Fatal(err)
	}

	// 127.0.0.1:6379> lrange a 0 1
	// 1) "1"
	// 2) "2"

	if err := testListRange(t, key, 0, 1, 1, 2); err != nil {
		t.Fatal(err)
	}

	// 127.0.0.1:6379> lrange a 0 5
	// 1) "1"
	// 2) "2"
	// 3) "3"
	if err := testListRange(t, key, 0, 5, 1, 2, 3); err != nil {
		t.Fatal(err)
	}

	// 127.0.0.1:6379> lrange a -1 5
	// 1) "3"
	if err := testListRange(t, key, -1, 5, 3); err != nil {
		t.Fatal(err)
	}

	// 127.0.0.1:6379> lrange a -5 -1
	// 1) "1"
	// 2) "2"
	// 3) "3"
	if err := testListRange(t, key, -5, -1, 1, 2, 3); err != nil {
		t.Fatal(err)
	}

	// 127.0.0.1:6379> lrange a -2 -1
	// 1) "2"
	// 2) "3"
	if err := testListRange(t, key, -2, -1, 2, 3); err != nil {
		t.Fatal(err)
	}

	// 127.0.0.1:6379> lrange a -1 -2
	// (empty list or set)
	if err := testListRange(t, key, -1, -2); err != nil {
		t.Fatal(err)
	}

	// 127.0.0.1:6379> lrange a -1 2
	// 1) "3"
	if err := testListRange(t, key, -1, 2, 3); err != nil {
		t.Fatal(err)
	}

	// 127.0.0.1:6379> lrange a -5 5
	// 1) "1"
	// 2) "2"
	// 3) "3"
	if err := testListRange(t, key, -5, 5, 1, 2, 3); err != nil {
		t.Fatal(err)
	}

	// 127.0.0.1:6379> lrange a -1 0
	// (empty list or set)
	if err := testListRange(t, key, -1, 0); err != nil {
		t.Fatal(err)
	}

	if err := testListRange(t, "default:test:empty list", 0, 100); err != nil {
		t.Fatal(err)
	}

	// 127.0.0.1:6379> lrange a -1 -1
	// 1) "3"
	if err := testListRange(t, key, -1, -1, 3); err != nil {
		t.Fatal(err)
	}

	if err := testListIndex(t, key, -1, 3); err != nil {
		t.Fatal(err)
	}

	if err := testListIndex(t, key, 0, 1); err != nil {
		t.Fatal(err)
	}

	if err := testListIndex(t, key, 1, 2); err != nil {
		t.Fatal(err)
	}

	if err := testListIndex(t, key, 2, 3); err != nil {
		t.Fatal(err)
	}

	if err := testListIndex(t, key, 5, 0); err != nil {
		t.Fatal(err)
	}

	if err := testListIndex(t, key, -1, 3); err != nil {
		t.Fatal(err)
	}

	if err := testListIndex(t, key, -2, 2); err != nil {
		t.Fatal(err)
	}

	if err := testListIndex(t, key, -3, 1); err != nil {
		t.Fatal(err)
	}
}

func TestListMPush(t *testing.T) {
	c := getTestConn(t)
	defer c.Close()

	key := "default:test:listmpushb"
	if n, err := goredis.Int(c.Do("rpush", key, 1, 2, 3)); err != nil {
		t.Fatal(err)
	} else if n != 3 {
		t.Fatal(n)
	}

	if err := testListRange(t, key, 0, 3, 1, 2, 3); err != nil {
		t.Fatal(err)
	}

	if n, err := goredis.Int(c.Do("lpush", key, 1, 2, 3)); err != nil {
		t.Fatal(err)
	} else if n != 6 {
		t.Fatal(n)
	}

	if err := testListRange(t, key, 0, 6, 3, 2, 1, 1, 2, 3); err != nil {
		t.Fatal(err)
	}
}

func TestPop(t *testing.T) {
	c := getTestConn(t)
	defer c.Close()

	key := "default:test:c"
	if n, err := goredis.Int(c.Do("rpush", key, 1, 2, 3, 4, 5, 6)); err != nil {
		t.Fatal(err)
	} else if n != 6 {
		t.Fatal(n)
	}

	if v, err := goredis.Int(c.Do("lpop", key)); err != nil {
		t.Fatal(err)
	} else if v != 1 {
		t.Fatal(v)
	}

	if v, err := goredis.Int(c.Do("rpop", key)); err != nil {
		t.Fatal(err)
	} else if v != 6 {
		t.Fatal(v)
	}

	if n, err := goredis.Int(c.Do("lpush", key, 1)); err != nil {
		t.Fatal(err)
	} else if n != 5 {
		t.Fatal(n)
	}

	if err := testListRange(t, key, 0, 5, 1, 2, 3, 4, 5); err != nil {
		t.Fatal(err)
	}

	for i := 1; i <= 5; i++ {
		if v, err := goredis.Int(c.Do("lpop", key)); err != nil {
			t.Fatal(err)
		} else if v != i {
			t.Fatal(v)
		}
	}

	if n, err := goredis.Int(c.Do("llen", key)); err != nil {
		t.Fatal(err)
	} else if n != 0 {
		t.Fatal(n)
	}

	c.Do("rpush", key, 1, 2, 3, 4, 5)

	if n, err := goredis.Int(c.Do("lclear", key)); err != nil {
		t.Fatal(err)
	} else if n != 5 {
		t.Fatal(n)
	}

	if n, err := goredis.Int(c.Do("llen", key)); err != nil {
		t.Fatal(err)
	} else if n != 0 {
		t.Fatal(n)
	}

}

func disableTestTrim(t *testing.T) {
	c := getTestConn(t)
	defer c.Close()

	key := "default:test:d"
	if n, err := goredis.Int(c.Do("rpush", key, 1, 2, 3, 4, 5, 6)); err != nil {
		t.Fatal(err)
	} else if n != 6 {
		t.Fatal(n)
	}

	if n, err := goredis.Int(c.Do("ltrim_front", key, 2)); err != nil {
		t.Fatal(err)
	} else if n != 2 {
		t.Fatal(n)
	}

	if n, err := goredis.Int(c.Do("llen", key)); err != nil {
		t.Fatal(err)
	} else if n != 4 {
		t.Fatal(n)
	}

	if n, err := goredis.Int(c.Do("ltrim_back", key, 2)); err != nil {
		t.Fatal(err)
	} else if n != 2 {
		t.Fatal(n)
	}

	if n, err := goredis.Int(c.Do("llen", key)); err != nil {
		t.Fatal(err)
	} else if n != 2 {
		t.Fatal(n)
	}

	if n, err := goredis.Int(c.Do("ltrim_front", key, 5)); err != nil {
		t.Fatal(err)
	} else if n != 2 {
		t.Fatal(n)
	}

	if n, err := goredis.Int(c.Do("llen", key)); err != nil {
		t.Fatal(err)
	} else if n != 0 {
		t.Fatal(n)
	}

	if n, err := goredis.Int(c.Do("rpush", key, 1, 2)); err != nil {
		t.Fatal(err)
	} else if n != 2 {
		t.Fatal(n)
	}

	if n, err := goredis.Int(c.Do("ltrim_front", key, 2)); err != nil {
		t.Fatal(err)
	} else if n != 2 {
		t.Fatal(n)
	}

	if n, err := goredis.Int(c.Do("llen", key)); err != nil {
		t.Fatal(err)
	} else if n != 0 {
		t.Fatal(n)
	}
}
func TestListLPushRPop(t *testing.T) {
	c := getTestConn(t)
	c2 := getTestConn(t)
	defer c.Close()
	defer c2.Close()

	k1 := []byte("default:test_lpushrpop:1")
	klist := make([][]byte, 0, 10)
	klist = append(klist, k1)
	for i := 2; i < 9; i++ {
		klist = append(klist, []byte("default:test_lpushrpop:"+strconv.Itoa(i)))
	}

	n, err := goredis.Int(c.Do("llen", k1))
	assert.Nil(t, err)
	assert.Equal(t, 0, n)
	c.Do("lpush", k1, []byte("a"))
	n, err = goredis.Int(c.Do("llen", k1))
	assert.Nil(t, err)
	assert.Equal(t, 1, n)
	c.Do("rpop", k1)
	n, err = goredis.Int(c.Do("llen", k1))
	assert.Nil(t, err)
	assert.Equal(t, 0, n)
	c.Do("rpop", k1)
	n, err = goredis.Int(c.Do("llen", k1))
	assert.Nil(t, err)
	assert.Equal(t, 0, n)
	c.Do("lpush", k1, []byte("a"))
	c.Do("lpush", k1, []byte("a"))
	c.Do("lpush", k1, []byte("a"))
	c.Do("lpush", k1, []byte("a"))
	c.Do("rpop", k1)
	c.Do("rpop", k1)
	c.Do("lpush", k1, []byte("a"))
	c.Do("lpush", k1, []byte("a"))
	c.Do("rpop", k1)
	c.Do("rpop", k1)
	c.Do("lpush", k1, []byte("a"))
	c.Do("rpop", k1)
	c.Do("rpop", k1)
	n, err = goredis.Int(c.Do("llen", k1))
	assert.Nil(t, err)
	assert.Equal(t, 1, n)
	v, err := goredis.Bytes(c.Do("rpop", k1))
	assert.Nil(t, err)
	assert.Equal(t, []byte("a"), v)
	n, err = goredis.Int(c.Do("llen", k1))
	assert.Nil(t, err)
	assert.Equal(t, 0, n)

	pushed := make([]int32, len(klist))
	poped := make([]int32, len(klist))
	connPushList := make([]*goredis.PoolConn, len(klist))
	connPopList := make([]*goredis.PoolConn, len(klist))

	start := time.Now()
	var wg sync.WaitGroup
	for i := range klist {
		connPushList[i] = getTestConn(t)
		connPopList[i] = getTestConn(t)
		wg.Add(2)
		go func(index int) {
			defer wg.Done()
			r := rand.New(rand.NewSource(time.Now().UnixNano()))
			for {
				_, err := connPushList[index].Do("lpush", klist[index], []byte("a"))
				assert.Nil(t, err)
				atomic.AddInt32(&pushed[index], 1)
				time.Sleep(time.Microsecond * time.Duration(r.Int31n(1000)))
				if time.Since(start) > time.Second*10 {
					break
				}
			}
		}(i)
		go func(index int) {
			defer wg.Done()
			r := rand.New(rand.NewSource(time.Now().UnixNano()))
			for {
				v, err := goredis.Bytes(connPopList[index].Do("rpop", klist[index]))
				assert.Nil(t, err)
				if len(v) > 0 {
					assert.Equal(t, []byte("a"), v)
					atomic.AddInt32(&poped[index], 1)
				}
				time.Sleep(time.Microsecond * time.Duration(r.Int31n(1000)))
				if time.Since(start) > time.Second*10 {
					break
				}
			}
		}(i)

	}
	wg.Wait()

	for i, tk := range klist {
		n, err = goredis.Int(c.Do("llen", tk))
		assert.Nil(t, err)
		t.Logf("pushed %v poped %v", atomic.LoadInt32(&pushed[i]), atomic.LoadInt32(&poped[i]))
		assert.True(t, pushed[i] >= poped[i])
		assert.Equal(t, int(pushed[i]-poped[i]), n)
	}
}

func TestListErrorParams(t *testing.T) {
	c := getTestConn(t)
	defer c.Close()

	key := "default:test:list_err_param"
	if _, err := c.Do("lpush", key); err == nil {
		t.Fatalf("invalid err of %v", err)
	}

	if _, err := c.Do("rpush", key); err == nil {
		t.Fatalf("invalid err of %v", err)
	}

	if _, err := c.Do("lpop", key, "a"); err == nil {
		t.Fatalf("invalid err of %v", err)
	}

	if _, err := c.Do("rpop", key, "a"); err == nil {
		t.Fatalf("invalid err of %v", err)
	}

	if _, err := c.Do("llen", key, "a"); err == nil {
		t.Fatalf("invalid err of %v", err)
	}

	if _, err := c.Do("lindex", key); err == nil {
		t.Fatalf("invalid err of %v", err)
	}

	if _, err := c.Do("lrange", key); err == nil {
		t.Fatalf("invalid err of %v", err)
	}

	if _, err := c.Do("lclear"); err == nil {
		t.Fatalf("invalid err of %v", err)
	}

	if _, err := c.Do("lmclear"); err == nil {
		t.Fatalf("invalid err of %v", err)
	}

	if _, err := c.Do("ltrim_front", key, "-1"); err == nil {
		t.Fatalf("invalid err of %v", err)
	}

	if _, err := c.Do("ltrim_back", key, "a"); err == nil {
		t.Fatalf("invalid err of %v", err)
	}
}

func TestSet(t *testing.T) {
	c := getTestConn(t)
	defer c.Close()

	key1 := "default:test:testdb_cmd_set_1"
	key2 := "default:test:testdb_cmd_set_2"

	if n, err := goredis.Int(c.Do("scard", key1)); err != nil {
		t.Fatal(err)
	} else if n != 0 {
		t.Fatal(n)
	}

	if n, err := goredis.Int(c.Do("sadd", key1, 0, 1)); err != nil {
		t.Fatal(err)
	} else if n != 2 {
		t.Fatal(n)
	}

	if n, err := goredis.Int(c.Do("scard", key1)); err != nil {
		t.Fatal(err)
	} else if n != 2 {
		t.Fatal(n)
	}

	if n, err := goredis.Int(c.Do("sadd", key2, 0, 1, 2, 3)); err != nil {
		t.Fatal(err)
	} else if n != 4 {
		t.Fatal(n)
	}

	if n, err := goredis.Int(c.Do("srem", key1, 0, 1)); err != nil {
		t.Fatal(err)
	} else if n != 2 {
		t.Fatal(n)
	}

	if n, err := goredis.Int(c.Do("sismember", key2, 0)); err != nil {
		t.Fatal(err)
	} else if n != 1 {
		t.Fatal(n)
	}

	if n, err := goredis.Values(c.Do("smembers", key2)); err != nil {
		t.Fatal(err)
	} else if len(n) != 4 {
		t.Fatal(n)
	}
	if val, err := goredis.String(c.Do("spop", key2)); err != nil {
		t.Fatal(err)
	} else if val != "0" {
		t.Fatal(val)
	}
	if val, err := goredis.String(c.Do("spop", key2)); err != nil {
		t.Fatal(err)
	} else if val != "1" {
		t.Fatal(val)
	}
	if val, err := goredis.Values(c.Do("spop", key2, 4)); err != nil {
		t.Fatal(err)
	} else if len(val) != 2 {
		t.Fatal(val)
	}
	if n, err := goredis.Values(c.Do("smembers", key2)); err != nil {
		t.Fatal(err)
	} else if len(n) != 0 {
		t.Fatal(n)
	}
	// empty spop single will return nil, but spop multi will return empty array
	if val, err := c.Do("spop", key2); err != nil {
		t.Fatal(err)
	} else if val != nil {
		t.Fatal(val)
	}
	if val, err := goredis.Values(c.Do("spop", key2, 2)); err != nil {
		t.Fatal(err)
	} else if val == nil {
		t.Fatal(val)
	} else if len(val) != 0 {
		t.Fatal(val)
	}
	if n, err := goredis.Int(c.Do("sadd", key2, "member0", "member1", "member2")); err != nil {
		t.Fatal(err)
	} else if n != 3 {
		t.Fatal(n)
	}
	if val, err := goredis.String(c.Do("spop", key2)); err != nil {
		t.Fatal(err)
	} else if val != "member0" {
		t.Fatal(val)
	}
	if val, err := goredis.Values(c.Do("spop", key2, 2)); err != nil {
		t.Fatal(err)
	} else if len(val) != 2 {
		t.Fatal(val)
	} else if string(val[0].([]byte)) != "member1" || string(val[1].([]byte)) != "member2" {
		t.Fatal(val)
	}

	if n, err := goredis.Int(c.Do("sadd", key2, 0, 1, 2, 3)); err != nil {
		t.Fatal(err)
	} else if n != 4 {
		t.Fatal(n)
	}
	if n, err := goredis.Int(c.Do("sclear", key2)); err != nil {
		t.Fatal(err)
	} else if n != 4 {
		t.Fatal(n)
	}
}

func TestSetErrorParams(t *testing.T) {
	c := getTestConn(t)
	defer c.Close()

	key := "default:test:set_error_param"
	if _, err := c.Do("sadd", key); err == nil {
		t.Fatalf("invalid err of %v", err)
	}

	if _, err := c.Do("scard"); err == nil {
		t.Fatalf("invalid err of %v", err)
	}

	if _, err := c.Do("scard", key, key); err == nil {
		t.Fatalf("invalid err of %v", err)
	}

	if _, err := c.Do("sismember", key); err == nil {
		t.Fatalf("invalid err of %v", err)
	}

	if _, err := c.Do("sismember", key, "m1", "m2"); err == nil {
		t.Fatalf("invalid err of %v", err)
	}

	if _, err := c.Do("smembers"); err == nil {
		t.Fatalf("invalid err of %v", err)
	}

	if _, err := c.Do("smembers", key, key); err == nil {
		t.Fatalf("invalid err of %v", err)
	}

	if _, err := c.Do("spop"); err == nil {
		t.Fatalf("invalid err of %v", err)
	}
	if _, err := c.Do("spop", key, "0"); err == nil {
		t.Fatalf("invalid err of %v", err)
	}

	if _, err := c.Do("srem"); err == nil {
		t.Fatalf("invalid err of %v", err)
	}

	if _, err := c.Do("srem", key); err == nil {
		t.Fatalf("invalid err of %v", err)
	}

	if _, err := c.Do("sclear"); err == nil {
		t.Fatalf("invalid err of %v", err)
	}

	if _, err := c.Do("sclear", key, key); err == nil {
		t.Fatalf("invalid err of %v", err)
	}

	if _, err := c.Do("smclear"); err == nil {
		t.Fatalf("invalid err of %v", err)
	}

}

func TestZSet(t *testing.T) {
	c := getTestConn(t)
	defer c.Close()

	key := "default:test:myzset"

	//if n, err := goredis.Int(c.Do("zkeyexists", key)); err != nil {
	//	t.Fatal(err)
	//} else if n != 0 {
	//	t.Fatal(n)
	//}

	if n, err := goredis.Int(c.Do("zadd", key, 3, "a", 4, "b")); err != nil {
		t.Fatal(err)
	} else if n != 2 {
		t.Fatal(n)
	}

	//if n, err := goredis.Int(c.Do("zkeyexists", key)); err != nil {
	//	t.Fatal(err)
	//} else if n != 1 {
	//	t.Fatal(n)
	//}

	if n, err := goredis.Int(c.Do("zcard", key)); err != nil {
		t.Fatal(n)
	} else if n != 2 {
		t.Fatal(n)
	}

	if n, err := goredis.Int(c.Do("zadd", key, 1, "a", 2, "b")); err != nil {
		t.Fatal(err)
	} else if n != 0 {
		t.Fatal(n)
	}

	if n, err := goredis.Int(c.Do("zcard", key)); err != nil {
		t.Fatal(n)
	} else if n != 2 {
		t.Fatal(n)
	}

	if n, err := goredis.Int(c.Do("zadd", key, 3, "c", 4, "d")); err != nil {
		t.Fatal(err)
	} else if n != 2 {
		t.Fatal(n)
	}

	if n, err := goredis.Int(c.Do("zcard", key)); err != nil {
		t.Fatal(err)
	} else if n != 4 {
		t.Fatal(n)
	}

	if s, err := goredis.Int(c.Do("zscore", key, "c")); err != nil {
		t.Fatal(err)
	} else if s != 3 {
		t.Fatal(s)
	}

	if n, err := goredis.Int(c.Do("zrem", key, "d", "e")); err != nil {
		t.Fatal(err)
	} else if n != 1 {
		t.Fatal(n)
	}

	if n, err := goredis.Int(c.Do("zcard", key)); err != nil {
		t.Fatal(err)
	} else if n != 3 {
		t.Fatal(n)
	}

	if n, err := goredis.Int(c.Do("zincrby", key, 4, "c")); err != nil {
		t.Fatal(err)
	} else if n != 7 {
		t.Fatal(n)
	}

	if n, err := goredis.Int(c.Do("zincrby", key, -4, "c")); err != nil {
		t.Fatal(err)
	} else if n != 3 {
		t.Fatal(n)
	}

	if n, err := goredis.Int(c.Do("zincrby", key, 4, "d")); err != nil {
		t.Fatal(err)
	} else if n != 4 {
		t.Fatal(n)
	}

	if n, err := goredis.Int(c.Do("zcard", key)); err != nil {
		t.Fatal(err)
	} else if n != 4 {
		t.Fatal(n)
	}

	if n, err := goredis.Int(c.Do("zrem", key, "a", "b", "c", "d")); err != nil {
		t.Fatal(err)
	} else if n != 4 {
		t.Fatal(n)
	}

	if n, err := goredis.Int(c.Do("zcard", key)); err != nil {
		t.Fatal(err)
	} else if n != 0 {
		t.Fatal(n)
	}

}

func TestZSetInfScore(t *testing.T) {
	//TODO: test +inf , -inf score
	// TODO: test negative score
}

func TestZSetFloat64Score(t *testing.T) {
	c := getTestConn(t)
	defer c.Close()

	key := "default:test:myzset_float"

	if n, err := goredis.Int(c.Do("zadd", key, 3, "a", 3, "b")); err != nil {
		t.Fatal(err)
	} else if n != 2 {
		t.Fatal(n)
	}

	if n, err := goredis.Int(c.Do("zcard", key)); err != nil {
		t.Fatal(n)
	} else if n != 2 {
		t.Fatal(n)
	}

	if n, err := goredis.Int(c.Do("zadd", key, 3.1, "a", 3.2, "b")); err != nil {
		t.Fatal(err)
	} else if n != 0 {
		t.Fatal(n)
	}

	if n, err := goredis.Int(c.Do("zcard", key)); err != nil {
		t.Fatal(n)
	} else if n != 2 {
		t.Fatal(n)
	}

	if n, err := goredis.Int(c.Do("zadd", key, 3.3, "c", 3.4, "d")); err != nil {
		t.Fatal(err)
	} else if n != 2 {
		t.Fatal(n)
	}

	if n, err := goredis.Int(c.Do("zcard", key)); err != nil {
		t.Fatal(err)
	} else if n != 4 {
		t.Fatal(n)
	}

	if s, err := goredis.Float64(c.Do("zscore", key, "c")); err != nil {
		t.Fatal(err)
	} else if s != 3.3 {
		t.Fatal(s)
	}

	if n, err := goredis.Int(c.Do("zrem", key, "d", "e")); err != nil {
		t.Fatal(err)
	} else if n != 1 {
		t.Fatal(n)
	}

	if n, err := goredis.Int(c.Do("zcard", key)); err != nil {
		t.Fatal(err)
	} else if n != 3 {
		t.Fatal(n)
	}

	if n, err := goredis.Float64(c.Do("zincrby", key, 4, "c")); err != nil {
		t.Fatal(err)
	} else if n != 7.3 {
		t.Fatal(n)
	}

	if n, err := goredis.Float64(c.Do("zincrby", key, -4, "c")); err != nil {
		t.Fatal(err)
	} else if n != 3.3 {
		t.Fatal(n)
	}

	if n, err := goredis.Float64(c.Do("zincrby", key, 3.4, "d")); err != nil {
		t.Fatal(err)
	} else if n != 3.4 {
		t.Fatal(n)
	}
	if n, err := goredis.Int(c.Do("zrank", key, "a")); err != nil {
		t.Fatal(err)
	} else if n != 0 {
		t.Fatal(n)
	}
	if n, err := goredis.Int(c.Do("zrevrank", key, "b")); err != nil {
		t.Fatal(err)
	} else if n != 2 {
		t.Fatal(n)
	}
	if n, err := goredis.Int(c.Do("zrank", key, "c")); err != nil {
		t.Fatal(err)
	} else if n != 2 {
		t.Fatal(n)
	}
	if n, err := goredis.Int(c.Do("zrank", key, "d")); err != nil {
		t.Fatal(err)
	} else if n != 3 {
		t.Fatal(n)
	}

	if n, err := goredis.Int(c.Do("zrevrank", key, "a")); err != nil {
		t.Fatal(err)
	} else if n != 3 {
		t.Fatal(n)
	}

	if n, err := goredis.Int(c.Do("zcard", key)); err != nil {
		t.Fatal(err)
	} else if n != 4 {
		t.Fatal(n)
	}

	if n, err := goredis.Int(c.Do("zrem", key, "a", "b", "c", "d")); err != nil {
		t.Fatal(err)
	} else if n != 4 {
		t.Fatal(n)
	}

	if n, err := goredis.Int(c.Do("zcard", key)); err != nil {
		t.Fatal(err)
	} else if n != 0 {
		t.Fatal(n)
	}
}

func TestZSetCount(t *testing.T) {
	c := getTestConn(t)
	defer c.Close()

	key := "default:test:myzset"
	if _, err := goredis.Int(c.Do("zadd", key, 1, "a", 2, "b", 3, "c", 4, "d")); err != nil {
		t.Fatal(err)
	}

	if n, err := goredis.Int(c.Do("zcount", key, 2, 4)); err != nil {
		t.Fatal(err)
	} else if n != 3 {
		t.Fatal(n)
	}

	if n, err := goredis.Int(c.Do("zcount", key, 4, 4)); err != nil {
		t.Fatal(err)
	} else if n != 1 {
		t.Fatal(n)
	}

	if n, err := goredis.Int(c.Do("zcount", key, 4, 3)); err != nil {
		t.Fatal(err)
	} else if n != 0 {
		t.Fatal(n)
	}

	if n, err := goredis.Int(c.Do("zcount", key, "(2", 4)); err != nil {
		t.Fatal(err)
	} else if n != 2 {
		t.Fatal(n)
	}

	if n, err := goredis.Int(c.Do("zcount", key, "2", "(4")); err != nil {
		t.Fatal(err)
	} else if n != 2 {
		t.Fatal(n)
	}

	if n, err := goredis.Int(c.Do("zcount", key, "(2", "(4")); err != nil {
		t.Fatal(err)
	} else if n != 1 {
		t.Fatal(n)
	}

	if n, err := goredis.Int(c.Do("zcount", key, "-inf", "+inf")); err != nil {
		t.Fatal(err)
	} else if n != 4 {
		t.Fatal(n)
	}

	c.Do("zadd", key, 3, "e")

	if n, err := goredis.Int(c.Do("zcount", key, "(2", "(4")); err != nil {
		t.Fatal(err)
	} else if n != 2 {
		t.Fatal(n)
	}

	c.Do("zrem", key, "a", "b", "c", "d", "e")
}

func TestZSetRank(t *testing.T) {
	c := getTestConn(t)
	defer c.Close()

	key := "default:test:myzset"
	if _, err := goredis.Int(c.Do("zadd", key, 1, "a", 2, "b", 3, "c", 4, "d")); err != nil {
		t.Fatal(err)
	}

	if n, err := goredis.Int(c.Do("zrank", key, "c")); err != nil {
		t.Fatal(err)
	} else if n != 2 {
		t.Fatal(n)
	}

	if _, err := goredis.Int(c.Do("zrank", key, "e")); err != goredis.ErrNil {
		t.Fatal(err)
	}

	if n, err := goredis.Int(c.Do("zrevrank", key, "c")); err != nil {
		t.Fatalf("cmd error: %v", err)
	} else if n != 1 {
		t.Fatal(n)
	}

	if _, err := goredis.Int(c.Do("zrevrank", key, "e")); err != goredis.ErrNil {
		t.Fatal(err)
	}

	key2 := "default:test:myzset2"
	if _, err := goredis.Int(c.Do("zadd", key2, 0, "val0", 1, "val1", 2, "val2", 3, "val3")); err != nil {
		t.Fatal(err)
	}
	if _, err := goredis.Int(c.Do("zadd", key2, 4, "val4", 5, "val5", 6, "val6")); err != nil {
		t.Fatal(err)
	}
	// this is used to test the case for iterator seek to max may cause seek to the next last data
	keyExpire := "default:test:myexpkey"
	keyExpire2 := "default:test:myexpkey2"
	c.Do("setex", keyExpire, 10, "v1")
	c.Do("setex", keyExpire2, 10, "v1")

	if n, err := goredis.Int(c.Do("zrank", key2, "val3")); err != nil {
		t.Fatal(err)
	} else if n != 3 {
		t.Fatal(n)
	}

	if n, err := goredis.Int(c.Do("zrevrank", key2, "val3")); err != nil {
		t.Fatalf("cmd error: %v", err)
	} else if n != 3 {
		t.Fatal(n)
	}
}

func testZSetRange(ay []interface{}, checkValues ...interface{}) error {
	if len(ay) != len(checkValues) {
		return fmt.Errorf("invalid return number %d != %d", len(ay), len(checkValues))
	}

	for i := 0; i < len(ay); i++ {
		v, ok := ay[i].([]byte)
		if !ok {
			return fmt.Errorf("invalid data %d %v %T", i, ay[i], ay[i])
		}

		switch cv := checkValues[i].(type) {
		case string:
			if string(v) != cv {
				return fmt.Errorf("not equal %s != %s", v, checkValues[i])
			}
		default:
			if s, _ := strconv.Atoi(string(v)); s != checkValues[i] {
				return fmt.Errorf("not equal %s != %v", v, checkValues[i])
			}
		}

	}

	return nil
}

func TestZSetRangeScore(t *testing.T) {
	c := getTestConn(t)
	defer c.Close()

	key := "default:test:myzset_range"
	if _, err := goredis.Int(c.Do("zadd", key, 1, "a", 2, "b", 3, "c", 4, "d")); err != nil {
		t.Fatal(err)
	}

	if v, err := goredis.MultiBulk(c.Do("zrangebyscore", key, 1, 4, "withscores")); err != nil {
		t.Fatal(err)
	} else {
		if err := testZSetRange(v, "a", 1, "b", 2, "c", 3, "d", 4); err != nil {
			t.Fatal(err)
		}
	}

	if v, err := goredis.MultiBulk(c.Do("zrangebyscore", key, 1, 4, "withscores", "limit", 1, 2)); err != nil {
		t.Fatal(err)
	} else {
		if err := testZSetRange(v, "b", 2, "c", 3); err != nil {
			t.Fatal(err)
		}
	}

	if v, err := goredis.MultiBulk(c.Do("zrangebyscore", key, "-inf", "+inf", "withscores")); err != nil {
		t.Fatal(err)
	} else {
		if err := testZSetRange(v, "a", 1, "b", 2, "c", 3, "d", 4); err != nil {
			t.Fatal(err)
		}
	}

	if v, err := goredis.MultiBulk(c.Do("zrangebyscore", key, "(1", "(4")); err != nil {
		t.Fatal(err)
	} else {
		if err := testZSetRange(v, "b", "c"); err != nil {
			t.Fatal(err)
		}
	}

	if v, err := goredis.MultiBulk(c.Do("zrevrangebyscore", key, 4, 1, "withscores")); err != nil {
		t.Fatal(err)
	} else {
		if err := testZSetRange(v, "d", 4, "c", 3, "b", 2, "a", 1); err != nil {
			t.Fatalf("%v, %v", err, v)
		}
	}

	if v, err := goredis.MultiBulk(c.Do("zrevrangebyscore", key, 4, 1, "withscores", "limit", 1, 2)); err != nil {
		t.Fatal(err)
	} else {
		if err := testZSetRange(v, "c", 3, "b", 2); err != nil {
			t.Fatal(err)
		}
	}

	if v, err := goredis.MultiBulk(c.Do("zrevrangebyscore", key, "+inf", "-inf", "withscores")); err != nil {
		t.Fatal(err)
	} else {
		if err := testZSetRange(v, "d", 4, "c", 3, "b", 2, "a", 1); err != nil {
			t.Fatal(err)
		}
	}

	if v, err := goredis.MultiBulk(c.Do("zrevrangebyscore", key, "(4", "(1")); err != nil {
		t.Fatal(err)
	} else {
		if err := testZSetRange(v, "c", "b"); err != nil {
			t.Fatal(err)
		}
	}

	if n, err := goredis.Int(c.Do("zremrangebyscore", key, 2, 3)); err != nil {
		t.Fatal(err)
	} else if n != 2 {
		t.Fatal(n)
	}

	if n, err := goredis.Int(c.Do("zcard", key)); err != nil {
		t.Fatal(err)
	} else if n != 2 {
		t.Fatal(n)
	}

	if v, err := goredis.MultiBulk(c.Do("zrangebyscore", key, 1, 4)); err != nil {
		t.Fatal(err)
	} else {
		if err := testZSetRange(v, "a", "d"); err != nil {
			t.Fatal(err)
		}
	}
}

func TestZSetRange(t *testing.T) {
	c := getTestConn(t)
	defer c.Close()

	key := "default:test:myzset_range_rank"
	if _, err := goredis.Int(c.Do("zadd", key, 1, "a", 2, "b", 3, "c", 4, "d")); err != nil {
		t.Fatal(err)
	}

	if v, err := goredis.MultiBulk(c.Do("zrange", key, 0, 3, "withscores")); err != nil {
		t.Fatal(err)
	} else {
		if err := testZSetRange(v, "a", 1, "b", 2, "c", 3, "d", 4); err != nil {
			t.Fatal(err)
		}
	}

	if v, err := goredis.MultiBulk(c.Do("zrange", key, 1, 4, "withscores")); err != nil {
		t.Fatal(err)
	} else {
		if err := testZSetRange(v, "b", 2, "c", 3, "d", 4); err != nil {
			t.Fatal(err)
		}
	}

	if v, err := goredis.MultiBulk(c.Do("zrange", key, -2, -1, "withscores")); err != nil {
		t.Fatal(err)
	} else {
		if err := testZSetRange(v, "c", 3, "d", 4); err != nil {
			t.Fatal(err)
		}
	}

	if v, err := goredis.MultiBulk(c.Do("zrange", key, 0, -1, "withscores")); err != nil {
		t.Fatal(err)
	} else {
		if err := testZSetRange(v, "a", 1, "b", 2, "c", 3, "d", 4); err != nil {
			t.Fatal(err)
		}
	}

	if v, err := goredis.MultiBulk(c.Do("zrange", key, -1, -2, "withscores")); err != nil {
		t.Fatal(err)
	} else if len(v) != 0 {
		t.Fatal(len(v))
	}

	if v, err := goredis.MultiBulk(c.Do("zrevrange", key, 0, 4, "withscores")); err != nil {
		t.Fatal(err)
	} else {
		if err := testZSetRange(v, "d", 4, "c", 3, "b", 2, "a", 1); err != nil {
			t.Fatal(err)
		}
	}

	if v, err := goredis.MultiBulk(c.Do("zrevrange", key, 0, -1, "withscores")); err != nil {
		t.Fatal(err)
	} else {
		if err := testZSetRange(v, "d", 4, "c", 3, "b", 2, "a", 1); err != nil {
			t.Fatal(err)
		}
	}

	if v, err := goredis.MultiBulk(c.Do("zrevrange", key, 2, 3, "withscores")); err != nil {
		t.Fatal(err)
	} else {
		if err := testZSetRange(v, "b", 2, "a", 1); err != nil {
			t.Fatal(err)
		}
	}

	if v, err := goredis.MultiBulk(c.Do("zrevrange", key, -2, -1, "withscores")); err != nil {
		t.Fatal(err)
	} else {
		if err := testZSetRange(v, "b", 2, "a", 1); err != nil {
			t.Fatal(err)
		}
	}

	if n, err := goredis.Int(c.Do("zremrangebyrank", key, 2, 3)); err != nil {
		t.Fatal(err)
	} else if n != 2 {
		t.Fatal(n)
	}

	if n, err := goredis.Int(c.Do("zcard", key)); err != nil {
		t.Fatal(err)
	} else if n != 2 {
		t.Fatal(n)
	}

	if v, err := goredis.MultiBulk(c.Do("zrange", key, 0, 4)); err != nil {
		t.Fatal(err)
	} else {
		if err := testZSetRange(v, "a", "b"); err != nil {
			t.Fatal(err)
		}
	}

	if n, err := goredis.Int(c.Do("zclear", key)); err != nil {
		t.Fatal(err)
	} else if n != 2 {
		t.Fatal(n)
	}

	if n, err := goredis.Int(c.Do("zcard", key)); err != nil {
		t.Fatal(err)
	} else if n != 0 {
		t.Fatal(n)
	}

}

func TestZsetErrorParams(t *testing.T) {
	c := getTestConn(t)
	defer c.Close()

	key := "default:test:zset_error_param"
	//zadd
	if _, err := c.Do("zadd", key); err == nil {
		t.Fatalf("invalid err of %v", err)
	}

	if _, err := c.Do("zadd", key, "a", "b", "c"); err == nil {
		t.Fatalf("invalid err of %v", err)
	}

	if _, err := c.Do("zadd", key, "-a", "a"); err == nil {
		t.Fatalf("invalid err of %v", err)
	}

	if _, err := c.Do("zadd", key, "0.1a", "a"); err == nil {
		t.Fatalf("invalid err of %v", err)
	}

	//zcard
	if _, err := c.Do("zcard"); err == nil {
		t.Fatalf("invalid err of %v", err)
	}

	//zscore
	if _, err := c.Do("zscore", key); err == nil {
		t.Fatalf("invalid err of %v", err)
	}

	//zrem
	if _, err := c.Do("zrem", key); err == nil {
		t.Fatalf("invalid err of %v", err)
	}

	//zincrby
	if _, err := c.Do("zincrby", key); err == nil {
		t.Fatalf("invalid err of %v", err)
	}

	//zcount
	if _, err := c.Do("zcount", key); err == nil {
		t.Fatalf("invalid err of %v", err)
	}

	if _, err := c.Do("zcount", key, "-inf", "=inf"); err == nil {
		t.Fatalf("invalid err of %v", err)
	}

	//zrank
	if _, err := c.Do("zrank", key); err == nil {
		t.Fatalf("invalid err of %v", err)
	}

	//zrevzrank
	if _, err := c.Do("zrevrank", key); err == nil {
		t.Fatalf("invalid err of %v", err)
	}

	//zremrangebyrank
	if _, err := c.Do("zremrangebyrank", key); err == nil {
		t.Fatalf("invalid err of %v", err)
	}

	if _, err := c.Do("zremrangebyrank", key, 0.1, 0.1); err == nil {
		t.Fatalf("invalid err of %v", err)
	}

	//zremrangebyscore
	if _, err := c.Do("zremrangebyscore", key); err == nil {
		t.Fatalf("invalid err of %v", err)
	}

	if _, err := c.Do("zremrangebyscore", key, "-inf", "a"); err == nil {
		t.Fatalf("invalid err of %v", err)
	}

	if _, err := c.Do("zremrangebyscore", key, 0, "a"); err == nil {
		t.Fatalf("invalid err of %v", err)
	}

	//zrange
	if _, err := c.Do("zrange", key); err == nil {
		t.Fatalf("invalid err of %v", err)
	}

	if _, err := c.Do("zrange", key, 0, 1, "withscore"); err == nil {
		t.Fatalf("invalid err of %v", err)
	}

	if _, err := c.Do("zrange", key, 0, 1, "withscores", "a"); err == nil {
		t.Fatalf("invalid err of %v", err)
	}

	//zrevrange, almost same as zrange
	if _, err := c.Do("zrevrange", key); err == nil {
		t.Fatalf("invalid err of %v", err)
	}

	//zrangebyscore

	if _, err := c.Do("zrangebyscore", key); err == nil {
		t.Fatalf("invalid err of %v", err)
	}

	if _, err := c.Do("zrangebyscore", key, 0, 1, "withscore"); err == nil {
		t.Fatalf("invalid err of %v", err)
	}

	if _, err := c.Do("zrangebyscore", key, 0, 1, "withscores", "limit"); err == nil {
		t.Fatalf("invalid err of %v", err)
	}

	if _, err := c.Do("zrangebyscore", key, 0, 1, "withscores", "limi", 1, 1); err == nil {
		t.Fatalf("invalid err of %v", err)
	}

	if _, err := c.Do("zrangebyscore", key, 0, 1, "withscores", "limit", "a", 1); err == nil {
		t.Fatalf("invalid err of %v", err)
	}

	if _, err := c.Do("zrangebyscore", key, 0, 1, "withscores", "limit", 1, "a"); err == nil {
		t.Fatalf("invalid err of %v", err)
	}

	//zrevrangebyscore, almost same as zrangebyscore
	if _, err := c.Do("zrevrangebyscore", key); err == nil {
		t.Fatalf("invalid err of %v", err)
	}

	//zclear
	if _, err := c.Do("zclear"); err == nil {
		t.Fatalf("invalid err of %v", err)
	}

	//zmclear
	if _, err := c.Do("zmclear"); err == nil {
		t.Fatalf("invalid err of %v", err)
	}
}

func TestZSetLex(t *testing.T) {
	c := getTestConn(t)
	defer c.Close()

	key := "default:test:myzlexset"
	if _, err := c.Do("zadd", key,
		0, "a", 0, "b", 0, "c", 0, "d", 0, "e", 0, "f", 0, "g"); err != nil {
		t.Fatal(err)
	}

	if ay, err := goredis.Strings(c.Do("zrangebylex", key, "-", "[c")); err != nil {
		t.Fatal(err)
	} else if !reflect.DeepEqual(ay, []string{"a", "b", "c"}) {
		t.Fatalf("must equal")
	}

	if ay, err := goredis.Strings(c.Do("zrangebylex", key, "-", "(c")); err != nil {
		t.Fatal(err)
	} else if !reflect.DeepEqual(ay, []string{"a", "b"}) {
		t.Fatalf("must equal")
	}

	if ay, err := goredis.Strings(c.Do("zrangebylex", key, "[aaa", "(g")); err != nil {
		t.Fatal(err)
	} else if !reflect.DeepEqual(ay, []string{"b", "c", "d", "e", "f"}) {
		t.Fatalf("must equal")
	}

	if n, err := goredis.Int64(c.Do("zlexcount", key, "-", "(c")); err != nil {
		t.Fatal(err)
	} else if n != 2 {
		t.Fatal(n)
	}

	if n, err := goredis.Int64(c.Do("zremrangebylex", key, "[aaa", "(g")); err != nil {
		t.Fatal(err)
	} else if n != 5 {
		t.Fatal(n)
	}

	if n, err := goredis.Int64(c.Do("zlexcount", key, "-", "+")); err != nil {
		t.Fatal(err)
	} else if n != 2 {
		t.Fatal(n)
	}
}

func checkScanValues(t *testing.T, ay interface{}, values ...interface{}) {
	a, err := goredis.Strings(ay, nil)
	if err != nil {
		t.Error(err)
	}

	if len(a) != len(values) {
		t.Error(fmt.Sprintf("len %d != %d", len(a), len(values)))
	}
	for i, v := range a {
		vv := fmt.Sprintf("%v", values[i])
		if string(v) != vv {
			if len(v) == len(vv)+8 {
				if string(v[:len(vv)]) != vv {
					t.Errorf(fmt.Sprintf("%d %s != %v", i, string(v), values[i]))
				}
			} else if len(v)+8 == len(vv) {
				if string(v) != vv[:len(v)] {
					t.Errorf(fmt.Sprintf("%d %s != %v", i, string(v), values[i]))
				}
			} else {
				t.Errorf(fmt.Sprintf("%d %s != %v", i, string(v), values[i]))
			}
		}
	}
}

func checkAdvanceScan(t *testing.T, c *goredis.PoolConn, tp string) {
	var cursor string
	if ay, err := goredis.Values(c.Do("ADVSCAN", "default:testscan:", tp, "count", 5)); err != nil {
		t.Error(err)
	} else if len(ay) != 2 {
		t.Fatal(len(ay))
		//} else if n := ay[0].([]byte); string(n) != "MDpkR1Z6ZEhOallXNDZOQT09Ow==" {
	} else if n := ay[0].([]byte); string(n) != "MDpOQT09Ow==" {
		t.Fatal(string(n))
	} else {
		cursor = string(n)
		checkScanValues(t, ay[1], "0", "1", "2", "3", "4")
	}

	if ay, err := goredis.Values(c.Do("ADVSCAN", "default:testscan:"+cursor, tp, "count", 6)); err != nil {
		t.Fatal(err)
	} else if len(ay) != 2 {
		t.Fatal(len(ay))
	} else if n := ay[0].([]byte); string(n) != "" {
		t.Fatal(string(n))
	} else {
		checkScanValues(t, ay[1], "5", "6", "7", "8", "9")
	}

	// cursor 9 for base64(0:base64(9);) is MDpPUT09Ow==
	if ay, err := goredis.Values(c.Do("ADVSCAN", "default:testscan:MDpPUT09Ow==", tp, "count", 1)); err != nil {
		t.Fatal(err)
	} else if len(ay) != 2 {
		t.Fatal(len(ay))
	} else if n := ay[0].([]byte); string(n) != "" {
		t.Fatal(string(n))
	} else {
		if len(ay[1].([]interface{})) != 0 {
			t.Fatal(ay[1])
		}
	}
}

func checkAdvanceRevScan(t *testing.T, c *goredis.PoolConn, tp string) {
	var cursor string
	// use cursor 0::; to search, base64 is base64(0:base64(:);)
	if ay, err := goredis.Values(c.Do("ADVREVSCAN", "default:testscan:MDpPZz09Ow==", tp, "count", 5)); err != nil {
		t.Error(err)
		return
	} else if len(ay) != 2 {
		t.Fatal(len(ay))
		//} else if n := ay[0].([]byte); string(n) != "MDpkR1Z6ZEhOallXNDZOQT09Ow==" {
	} else if n := ay[0].([]byte); string(n) != "MDpOUT09Ow==" {
		t.Fatal(string(n))
	} else {
		cursor = string(n)
		checkScanValues(t, ay[1], "9", "8", "7", "6", "5")
	}

	if ay, err := goredis.Values(c.Do("ADVREVSCAN", "default:testscan:"+cursor, tp, "count", 6)); err != nil {
		t.Error(err)
		return
	} else if len(ay) != 2 {
		t.Fatal(len(ay))
	} else if n := ay[0].([]byte); string(n) != "" {
		t.Fatal(string(n))
	} else {
		checkScanValues(t, ay[1], "4", "3", "2", "1", "0")
	}

	// testscan:9 for base64 is MDpkR1Z6ZEhOallXNDZPUT09Ow=
	if ay, err := goredis.Values(c.Do("ADVREVSCAN", "default:testscan:", tp, "count", 1)); err != nil {
		t.Error(err)
		return
	} else if len(ay) != 2 {
		t.Fatal(len(ay))
	} else if n := ay[0].([]byte); string(n) != "" {
		t.Fatal(string(n))
	} else {
		if len(ay[1].([]interface{})) != 0 {
			t.Fatal(ay[1])
		}
	}
}

func TestScan(t *testing.T) {
	c := getTestConn(t)
	defer c.Close()

	if testing.Verbose() {
		changeLogLevel(t, 4, gredisport+1)
	}
	testKVScan(t, c)
	testHashKeyScan(t, c)
	testListKeyScan(t, c)
	testZSetKeyScan(t, c)
	testSetKeyScan(t, c)
	changeLogLevel(t, 2, gredisport+1)
}

func testKVScan(t *testing.T, c *goredis.PoolConn) {
	for i := 0; i < 10; i++ {
		if _, err := c.Do("set", "default:testscan:"+fmt.Sprintf("%d", i), []byte("value")); err != nil {
			t.Fatal(err)
		}
	}
	checkAdvanceScan(t, c, "KV")
	checkAdvanceRevScan(t, c, "KV")
}

func testHashKeyScan(t *testing.T, c *goredis.PoolConn) {
	for i := 0; i < 10; i++ {
		if _, err := c.Do("hset", "default:testscan:"+fmt.Sprintf("%d", i), fmt.Sprintf("%d", i), []byte("value")); err != nil {
			t.Fatal(err)
		}
	}

	checkAdvanceScan(t, c, "HASH")
	checkAdvanceRevScan(t, c, "HASH")
}

func testListKeyScan(t *testing.T, c *goredis.PoolConn) {
	for i := 0; i < 10; i++ {
		if _, err := c.Do("lpush", "default:testscan:"+fmt.Sprintf("%d", i), fmt.Sprintf("%d", i)); err != nil {
			t.Fatal(err)
		}
	}

	checkAdvanceScan(t, c, "LIST")
	checkAdvanceRevScan(t, c, "HASH")
}

func testZSetKeyScan(t *testing.T, c *goredis.PoolConn) {
	for i := 0; i < 10; i++ {
		if _, err := c.Do("zadd", "default:testscan:"+fmt.Sprintf("%d", i), i, []byte("value")); err != nil {
			t.Fatal(err)
		}
	}

	checkAdvanceScan(t, c, "ZSET")
	checkAdvanceRevScan(t, c, "HASH")
}

func testSetKeyScan(t *testing.T, c *goredis.PoolConn) {
	for i := 0; i < 10; i++ {
		if _, err := c.Do("sadd", "default:testscan:"+fmt.Sprintf("%d", i), fmt.Sprintf("%d", i)); err != nil {
			t.Fatal(err)
		}
	}

	checkAdvanceScan(t, c, "SET")
	checkAdvanceRevScan(t, c, "HASH")
}

func TestHashScan(t *testing.T) {
	c := getTestConn(t)
	defer c.Close()

	key := "default:testscan:scan_hash"
	c.Do("HMSET", key, "a", 1, "b", 2)

	if ay, err := goredis.Values(c.Do("HSCAN", key, "")); err != nil {
		t.Fatal(err)
	} else if len(ay) != 2 {
		t.Fatal(len(ay))
	} else {
		checkScanValues(t, ay[1], "a", 1, "b", 2)
	}

	if ay, err := goredis.Values(c.Do("HREVSCAN", key, "c")); err != nil {
		t.Fatal(err)
	} else if len(ay) != 2 {
		t.Fatal(len(ay))
	} else {
		checkScanValues(t, ay[1], "b", 2, "a", 1)
	}
}

func TestSetScan(t *testing.T) {
	c := getTestConn(t)
	defer c.Close()

	if testing.Verbose() {
		changeLogLevel(t, 4, gredisport+1)
	}
	key := "default:test:scan_set"
	c.Do("SADD", key, "a", "b")

	if ay, err := goredis.Values(c.Do("SSCAN", key, "")); err != nil {
		t.Fatal(err)
	} else if len(ay) != 2 {
		t.Fatal(len(ay))
	} else {
		checkScanValues(t, ay[1], "a", "b")
	}

	if ay, err := goredis.Values(c.Do("SREVSCAN", key, "c")); err != nil {
		t.Fatal(err)
	} else if len(ay) != 2 {
		t.Fatal(len(ay))
	} else {
		checkScanValues(t, ay[1], "b", "a")
	}
	changeLogLevel(t, 2, gredisport+1)
}

func TestZSetScan(t *testing.T) {
	c := getTestConn(t)
	defer c.Close()

	key := "default:test:scan_zset"
	c.Do("ZADD", key, 1, "a", 2, "b")

	if ay, err := goredis.Values(c.Do("ZSCAN", key, "")); err != nil {
		t.Fatal(err)
	} else if len(ay) != 2 {
		t.Fatal(len(ay))
	} else {
		checkScanValues(t, ay[1], "a", 1, "b", 2)
	}

	if ay, err := goredis.Values(c.Do("ZREVSCAN", key, "c")); err != nil {
		t.Fatal(err)
	} else if len(ay) != 2 {
		t.Fatal(len(ay))
	} else {
		checkScanValues(t, ay[1], "b", 2, "a", 1)
	}
}

func TestJSON(t *testing.T) {
	c := getTestConn(t)
	defer c.Close()

	key := "default:test:jsonapi_a"
	n, err := goredis.Int(c.Do("json.keyexists", key))
	assert.Nil(t, err)
	assert.Equal(t, int(0), n)

	strRet, err := goredis.String(c.Do("json.set", key, ".a", `"str"`))
	assert.Nil(t, err)
	assert.Equal(t, "OK", strRet)

	n, err = goredis.Int(c.Do("json.keyexists", key))
	assert.Nil(t, err)
	assert.Equal(t, int(1), n)

	strRets, err := goredis.Strings(c.Do("json.get", key, ".a"))
	assert.Nil(t, err)
	assert.Equal(t, 1, len(strRets))
	assert.Equal(t, "str", strRets[0])

	typeStr, err := goredis.String(c.Do("json.type", key, ".a"))
	assert.Nil(t, err)
	assert.Equal(t, "string", typeStr)

	typeStr, err = goredis.String(c.Do("json.type", key, ""))
	assert.Nil(t, err)
	assert.Equal(t, "object", typeStr)

	strRet, err = goredis.String(c.Do("json.set", key, "1", "3"))
	assert.Nil(t, err)
	assert.Equal(t, "OK", strRet)

	strRets, err = goredis.Strings(c.Do("json.get", key, ""))
	assert.Nil(t, err)
	t.Log(strRets)
	assert.Equal(t, 1, len(strRets))
	assert.True(t, strRets[0] != "")
	t.Log(strRets[0])
	assert.True(t, strRets[0] == `{"a":"str","1":3}` || (strRets[0] == `{"1":3,"a":"str"}`))

	strRets, err = goredis.Strings(c.Do("json.get", key, "a"))
	assert.Nil(t, err)
	assert.Equal(t, 1, len(strRets))
	assert.Equal(t, "str", strRets[0])

	strRets, err = goredis.Strings(c.Do("json.get", key, "1"))
	assert.Nil(t, err)
	assert.Equal(t, 1, len(strRets))
	t.Log(strRets)
	assert.Equal(t, "3", strRets[0])

	strRets, err = goredis.Strings(c.Do("json.get", key, "1", "a"))
	assert.Nil(t, err)
	assert.Equal(t, 2, len(strRets))
	t.Log(strRets)
	assert.Equal(t, "3", strRets[0])
	assert.Equal(t, "str", strRets[1])

	n, err = goredis.Int(c.Do("json.objlen", key))
	assert.Nil(t, err)
	assert.Equal(t, 2, n)
	strRets, err = goredis.Strings(c.Do("json.objkeys", key))
	assert.Nil(t, err)
	assert.Equal(t, 2, len(strRets))
	for _, s := range strRets {
		assert.True(t, s == "a" || s == "1")
	}
	c.Do("json.del", key, "1")
	strRets, err = goredis.Strings(c.Do("json.get", key, "1"))
	assert.Nil(t, err)
	assert.Equal(t, 1, len(strRets))
	assert.Equal(t, "", strRets[0])

	typeStr, err = goredis.String(c.Do("json.type", key, "1"))
	assert.Nil(t, err)
	assert.Equal(t, "null", typeStr)

	n, err = goredis.Int(c.Do("json.objlen", key))
	assert.Nil(t, err)
	assert.Equal(t, 1, n)
	strRets, err = goredis.Strings(c.Do("json.objkeys", key))
	assert.Nil(t, err)
	assert.Equal(t, 1, len(strRets))
	for _, s := range strRets {
		assert.True(t, s == "a")
	}

	c.Do("json.del", key, "a")
	strRets, err = goredis.Strings(c.Do("json.get", key, ".a"))
	assert.Nil(t, err)
	assert.Equal(t, 1, len(strRets))
	assert.Equal(t, "", strRets[0])

	n, err = goredis.Int(c.Do("json.objlen", key))
	assert.Nil(t, err)
	assert.Equal(t, 0, n)
	strRets, err = goredis.Strings(c.Do("json.objkeys", key))
	assert.Nil(t, err)
	assert.Equal(t, 0, len(strRets))
}

func TestJSONInvalidJSON(t *testing.T) {
	c := getTestConn(t)
	defer c.Close()

	key := "default:test:jsonapi_invalid"

	strRet, err := goredis.String(c.Do("json.set", key, ".a", `"str"`))
	assert.Nil(t, err)
	assert.Equal(t, "OK", strRet)

	strRet, err = goredis.String(c.Do("json.set", key, "1", "3"))
	assert.Nil(t, err)
	assert.Equal(t, "OK", strRet)

	_, err = c.Do("json.set", key, "2", "invalid_str")
	assert.NotNil(t, err)
}

func TestJSONSetComplexJSON(t *testing.T) {
	c := getTestConn(t)
	defer c.Close()

	key := "default:test:jsonapi_complex"

	strRet, err := goredis.String(c.Do("json.set", key, "", `{
        "address": {
            "street": "2 Avenue",
            "zipcode": "10075",
            "building": "1480",
            "coord": [-73.9557413, 40.7720266]
        },
        "borough": "Manhattan",
        "cuisine": "Italian",
        "grades": [
            {
                "date": "2014-10-01",
                "grade": "A",
                "score": 11
            },
            {
                "date": "2014-01-16",
                "grade": "B",
                "score": 17
            }
        ],
        "name": "Vella",
        "restaurant_id": "41704620"
	}`))

	assert.Nil(t, err)
	assert.Equal(t, "OK", strRet)
	strRets, err := goredis.Strings(c.Do("json.get", key, "borough"))
	assert.Nil(t, err)
	assert.Equal(t, 1, len(strRets))
	assert.Equal(t, "Manhattan", strRets[0])
	strRets, err = goredis.Strings(c.Do("json.get", key, "address.zipcode"))
	assert.Nil(t, err)
	assert.Equal(t, 1, len(strRets))
	assert.Equal(t, "10075", strRets[0])
	strRets, err = goredis.Strings(c.Do("json.get", key, "grades.0.score"))
	assert.Nil(t, err)
	assert.Equal(t, 1, len(strRets))
	assert.Equal(t, "11", strRets[0])
	c.Do("json.set", key, "cuisine", `"American"`)
	c.Do("json.set", key, "address.street", `"East 31st Street"`)
	strRets, err = goredis.Strings(c.Do("json.get", key, "cuisine"))
	assert.Nil(t, err)
	assert.Equal(t, 1, len(strRets))
	assert.Equal(t, "American", strRets[0])
	strRets, err = goredis.Strings(c.Do("json.get", key, "address.street"))
	assert.Nil(t, err)
	assert.Equal(t, 1, len(strRets))
	assert.Equal(t, "East 31st Street", strRets[0])
}

func TestJSONArrayOp(t *testing.T) {
	c := getTestConn(t)
	defer c.Close()

	key := "default:test:json_arrayop_d"
	_, err := c.Do("json.set", key, "", `[1, 2]`)
	assert.Nil(t, err)
	n, err := goredis.Int(c.Do("json.arrappend", key, ".", `{"3":[]}`))
	assert.Nil(t, err)
	assert.Equal(t, 3, n)

	n, err = goredis.Int(c.Do("json.arrappend", key, ".", "4", "5"))
	assert.Nil(t, err)
	assert.Equal(t, 5, n)

	n, err = goredis.Int(c.Do("json.arrlen", key))
	assert.Nil(t, err)
	assert.Equal(t, 5, n)

	n, err = goredis.Int(c.Do("json.arrappend", key, "2.3", "33", "34"))
	assert.Nil(t, err)
	assert.Equal(t, 2, n)

	n, err = goredis.Int(c.Do("json.arrlen", key, "2.3"))
	assert.Nil(t, err)
	assert.Equal(t, 2, n)

	typeStr, err := goredis.String(c.Do("json.type", key, "2.3"))
	assert.Nil(t, err)
	assert.Equal(t, "array", typeStr)

	typeStr, err = goredis.String(c.Do("json.type", key))
	assert.Nil(t, err)
	assert.Equal(t, "array", typeStr)

	poped, err := goredis.String(c.Do("json.arrpop", key))
	assert.Nil(t, err)
	assert.Equal(t, "5", poped)

	poped, err = goredis.String(c.Do("json.arrpop", key))
	assert.Nil(t, err)
	assert.Equal(t, "4", poped)

	n, err = goredis.Int(c.Do("json.arrlen", key))
	assert.Nil(t, err)
	assert.Equal(t, 3, n)

	poped, err = goredis.String(c.Do("json.arrpop", key, "2.3"))
	assert.Nil(t, err)
	assert.Equal(t, "34", poped)

	n, err = goredis.Int(c.Do("json.arrlen", key, "2.3"))
	assert.Nil(t, err)
	assert.Equal(t, 1, n)

	poped, err = goredis.String(c.Do("json.arrpop", key))
	assert.Nil(t, err)
	assert.Equal(t, `{"3":[33]}`, poped)

	n, err = goredis.Int(c.Do("json.arrlen", key))
	assert.Nil(t, err)
	assert.Equal(t, 2, n)

	poped, err = goredis.String(c.Do("json.arrpop", key))
	assert.Nil(t, err)
	assert.Equal(t, "2", poped)
	poped, err = goredis.String(c.Do("json.arrpop", key))
	assert.Nil(t, err)
	assert.Equal(t, "1", poped)

	n, err = goredis.Int(c.Do("json.arrlen", key))
	assert.Nil(t, err)
	assert.Equal(t, 0, n)

	poped, err = goredis.String(c.Do("json.arrpop", key))
	assert.Nil(t, err)
	assert.Equal(t, "", poped)
}

func TestJSONErrorParams(t *testing.T) {
	c := getTestConn(t)
	defer c.Close()

	key := "default:test:json_err_param"
	if _, err := c.Do("json.set", key); err == nil {
		t.Fatalf("invalid err of %v", err)
	}

	if _, err := c.Do("json.get", key); err == nil {
		t.Fatalf("invalid err of %v", err)
	}

	if _, err := c.Do("json.del", key); err == nil {
		t.Fatalf("invalid err of %v", err)
	}

	if _, err := c.Do("json.arrylen"); err == nil {
		t.Fatalf("invalid err of %v", err)
	}

	if _, err := c.Do("json.arrappend", key, "a"); err == nil {
		t.Fatalf("invalid err of %v", err)
	}

	if _, err := c.Do("json.arrpop"); err == nil {
		t.Fatalf("invalid err of %v", err)
	}

	if _, err := c.Do("json.objkeys"); err == nil {
		t.Fatalf("invalid err of %v", err)
	}

	if _, err := c.Do("json.objlen"); err == nil {
		t.Fatalf("invalid err of %v", err)
	}
}

func TestSyncerOnlyWrite(t *testing.T) {
	c := getTestConn(t)
	defer c.Close()

	key1 := "default:test:synceronly"
	key2 := "default:test:synceronly2"
	_, err := goredis.String(c.Do("set", key1, "1234"))
	_, err = goredis.String(c.Do("set", key2, "1234"))
	assert.Nil(t, err)
	node.SetSyncerOnly(true)
	defer node.SetSyncerOnly(false)

	_, err = goredis.String(c.Do("getset", key1, "12345"))
	assert.NotNil(t, err)
	assert.True(t, strings.HasPrefix(err.Error(), "The cluster is only allowing syncer write"))
	_, err = goredis.String(c.Do("set", key1, "12345"))
	assert.NotNil(t, err)
	assert.True(t, strings.HasPrefix(err.Error(), "The cluster is only allowing syncer write"))
	_, err = goredis.String(c.Do("plset", key1, "12345"))
	assert.NotNil(t, err)
	assert.True(t, strings.HasPrefix(err.Error(), "The cluster is only allowing syncer write"))

	// failed write should not change the key value
	if v, err := goredis.String(c.Do("get", key1)); err != nil {
		t.Fatal(err)
	} else if v != "1234" {
		t.Fatal(v)
	}

	if ay, err := goredis.Values(c.Do("ADVSCAN", "default:testscan:"+"", "kv", "count", 5)); err != nil {
		t.Error(err)
	} else if len(ay) != 2 {
		t.Fatal(len(ay))
	}

	if ay, err := goredis.Values(c.Do("SCAN", "default:testscan:"+"", "count", 5)); err != nil {
		t.Error(err)
	} else if len(ay) != 2 {
		t.Fatal(len(ay))
	}

	if n, err := goredis.Int(c.Do("exists", key1)); err != nil {
		t.Fatal(err)
	} else if n != 1 {
		t.Fatal(n)
	}
	if n, err := goredis.Int(c.Do("exists", key1, key2)); err != nil {
		t.Fatal(err)
	} else if n != 2 {
		t.Fatal(n)
	}

	_, err = goredis.Int(c.Do("del", key1, key2))
	assert.NotNil(t, err)
	assert.True(t, strings.HasPrefix(err.Error(), "The cluster is only allowing syncer write"))

	// failed del should not change the key
	if n, err := goredis.Int(c.Do("exists", key1)); err != nil {
		t.Fatal(err)
	} else if n != 1 {
		t.Fatal(n)
	}
	if n, err := goredis.Int(c.Do("exists", key1, key2)); err != nil {
		t.Fatal(err)
	} else if n != 2 {
		t.Fatal(n)
	}
>>>>>>> 0e1eafde
}<|MERGE_RESOLUTION|>--- conflicted
+++ resolved
@@ -134,2988 +134,4 @@
 		t.Fatal(err)
 	}
 	return conn
-<<<<<<< HEAD
-=======
-}
-
-func TestKV(t *testing.T) {
-	c := getTestConn(t)
-	defer c.Close()
-
-	key1 := "default:test:a"
-	key2 := "default:test:b"
-	keyExpire := "default:test:xx"
-
-	if v, err := goredis.String(c.Do("getset", key1, "12345")); err != goredis.ErrNil {
-		t.Logf("getset %v", v)
-		t.Fatal(err)
-	} else if v != "" {
-		t.Fatal(v)
-	}
-
-	if ok, err := goredis.String(c.Do("set", key1, "1234")); err != nil {
-		t.Fatal(err)
-	} else if ok != OK {
-		t.Fatal(ok)
-	}
-
-	if n, err := goredis.Int(c.Do("setnx", key1, "123")); err != nil {
-		t.Fatal(err)
-	} else if n != 0 {
-		t.Fatal(n)
-	}
-
-	if n, err := goredis.Int(c.Do("setnx", key2, "123")); err != nil {
-		t.Fatal(err)
-	} else if n != 1 {
-		t.Fatal(n)
-	}
-
-	if ok, err := goredis.String(c.Do("setex", keyExpire, 1, "hello world")); err != nil {
-		t.Fatal(err)
-	} else if ok != OK {
-		t.Fatal(ok)
-	}
-	if v, err := goredis.String(c.Do("get", keyExpire)); err != nil {
-		t.Fatal(err)
-	} else if v != "hello world" {
-		t.Fatal(v)
-	}
-
-	time.Sleep(time.Second * 4)
-	if v, err := goredis.String(c.Do("get", keyExpire)); err != goredis.ErrNil {
-		if err == nil && v == "hello world" {
-			time.Sleep(time.Second * 16)
-			if v, err := goredis.String(c.Do("get", keyExpire)); err != goredis.ErrNil {
-				t.Fatalf("expired key should be expired: %v, %v", v, err)
-			}
-		} else {
-			t.Fatalf("get expired key error: %v, %v", v, err)
-		}
-	}
-
-	if v, err := goredis.String(c.Do("get", key1)); err != nil {
-		t.Fatal(err)
-	} else if v != "1234" {
-		t.Fatal(v)
-	}
-
-	if v, err := goredis.String(c.Do("getset", key1, "123")); err != nil {
-		t.Fatal(err)
-	} else if v != "1234" {
-		t.Fatal(v)
-	}
-
-	if v, err := goredis.String(c.Do("get", key1)); err != nil {
-		t.Fatal(err)
-	} else if v != "123" {
-		t.Fatal(v)
-	}
-
-	if n, err := goredis.Int(c.Do("exists", key1)); err != nil {
-		t.Fatal(err)
-	} else if n != 1 {
-		t.Fatal(n)
-	}
-	if n, err := goredis.Int(c.Do("exists", key1, key2)); err != nil {
-		t.Fatal(err)
-	} else if n != 2 {
-		t.Fatal(n)
-	}
-
-	if n, err := goredis.Int(c.Do("exists", "default:test:empty_key_test")); err != nil {
-		t.Fatal(err)
-	} else if n != 0 {
-		t.Fatal(n)
-	}
-
-	if _, err := goredis.Int(c.Do("del", key1, key2)); err != nil {
-		t.Fatal(err)
-	}
-
-	if n, err := goredis.Int(c.Do("exists", key1)); err != nil {
-		t.Fatal(err)
-	} else if n != 0 {
-		t.Fatal(n)
-	}
-
-	if n, err := goredis.Int(c.Do("exists", key2)); err != nil {
-		t.Fatal(err)
-	} else if n != 0 {
-		t.Fatal(n)
-	}
-
-	if n, err := goredis.Int(c.Do("exists", key1, key2)); err != nil {
-		t.Fatal(err)
-	} else if n != 0 {
-		t.Fatal(n)
-	}
-}
-
-func TestKVPipeline(t *testing.T) {
-	c := getTestConn(t)
-	defer c.Close()
-	pkey1 := "default:test:kvpla"
-	pkey2 := "default:test:kvplb"
-
-	err := c.Send("set", pkey1, "1")
-	assert.Nil(t, err)
-	err = c.Send("set", pkey2, "2")
-	assert.Nil(t, err)
-	v, err := goredis.String(c.Receive())
-	assert.Nil(t, err)
-	assert.Equal(t, OK, v)
-	v, err = goredis.String(c.Receive())
-	assert.Nil(t, err)
-	assert.Equal(t, OK, v)
-	if v, err := goredis.String(c.Do("get", pkey1)); err != nil {
-		t.Fatal(err)
-	} else if v != "1" {
-		t.Error(v)
-	}
-	if v, err := goredis.String(c.Do("get", pkey2)); err != nil {
-		t.Fatal(err)
-	} else if v != "2" {
-		t.Error(v)
-	}
-}
-
-func TestKVM(t *testing.T) {
-	c := getTestConn(t)
-	defer c.Close()
-
-	key1 := "default:test:kvma"
-	key2 := "default:test:kvmb"
-	key3 := "default:test:kvmc"
-	if ok, err := goredis.String(c.Do("set", key1, "1")); err != nil {
-		t.Fatal(err)
-	} else if ok != OK {
-		t.Fatal(ok)
-	}
-	if ok, err := goredis.String(c.Do("set", key2, "2")); err != nil {
-		t.Fatal(err)
-	} else if ok != OK {
-		t.Fatal(ok)
-	}
-
-	if v, err := goredis.String(c.Do("get", key1)); err != nil {
-		t.Fatal(err)
-	} else if v != "1" {
-		t.Error(v)
-	}
-	if v, err := goredis.String(c.Do("get", key2)); err != nil {
-		t.Fatal(err)
-	} else if v != "2" {
-		t.Error(v)
-	}
-
-	if v, err := goredis.MultiBulk(c.Do("mget", key1, key2, key3)); err != nil {
-		t.Fatal(err)
-	} else if len(v) != 3 {
-		t.Fatal(len(v))
-	} else {
-		if vv, ok := v[0].([]byte); !ok || string(vv) != "1" {
-			t.Fatalf("not 1, %v", v)
-		}
-
-		if vv, ok := v[1].([]byte); !ok || string(vv) != "2" {
-			t.Errorf("not 2, %v", v[1])
-		}
-
-		if v[2] != nil {
-			t.Errorf("must nil: %v", v[2])
-		}
-	}
-}
-
-func TestKVIncrDecr(t *testing.T) {
-	c := getTestConn(t)
-	defer c.Close()
-
-	key := "default:test:kv_n"
-	if n, err := goredis.Int64(c.Do("incr", key)); err != nil {
-		t.Fatal(err)
-	} else if n != 1 {
-		t.Fatal(n)
-	}
-
-	if n, err := goredis.Int64(c.Do("incr", key)); err != nil {
-		t.Fatal(err)
-	} else if n != 2 {
-		t.Fatal(n)
-	}
-
-	if n, err := goredis.Int64(c.Do("incrby", key, 10)); err != nil {
-		t.Fatal(err)
-	} else if n != 12 {
-		t.Fatal(n)
-	}
-
-	if n, err := goredis.Int64(c.Do("incrby", key, -10)); err != nil {
-		t.Fatal(err)
-	} else if n != 2 {
-		t.Fatal(n)
-	}
-}
-
-func TestKVBitOp(t *testing.T) {
-	c := getTestConn(t)
-	defer c.Close()
-
-	key := "default:test:kv_bitop"
-	if n, err := goredis.Int64(c.Do("bitcount", key)); err != nil {
-		t.Fatal(err)
-	} else if n != 0 {
-		t.Fatal(n)
-	}
-
-	if n, err := goredis.Int64(c.Do("getbit", key, 1)); err != nil {
-		t.Fatal(err)
-	} else if n != 0 {
-		t.Fatal(n)
-	}
-
-	if n, err := goredis.Int64(c.Do("setbit", key, 100, 1)); err != nil {
-		t.Fatal(err)
-	} else if n != 0 {
-		t.Fatal(n)
-	}
-
-	if n, err := goredis.Int64(c.Do("getbit", key, 100)); err != nil {
-		t.Fatal(err)
-	} else if n != 1 {
-		t.Fatal(n)
-	}
-	if n, err := goredis.Int64(c.Do("bitcount", key)); err != nil {
-		t.Fatal(err)
-	} else if n != 1 {
-		t.Fatal(n)
-	}
-	if n, err := goredis.Int64(c.Do("setbit", key, 1, 1)); err != nil {
-		t.Fatal(err)
-	} else if n != 0 {
-		t.Fatal(n)
-	}
-	if n, err := goredis.Int64(c.Do("bitcount", key)); err != nil {
-		t.Fatal(err)
-	} else if n != 2 {
-		t.Fatal(n)
-	}
-	if n, err := goredis.Int64(c.Do("bitcount", key, 0, 0)); err != nil {
-		t.Fatal(err)
-	} else if n != 1 {
-		t.Fatal(n)
-	}
-	if n, err := goredis.Int64(c.Do("setbit", key, 8, 1)); err != nil {
-		t.Fatal(err)
-	} else if n != 0 {
-		t.Fatal(n)
-	}
-	if n, err := goredis.Int64(c.Do("bitcount", key, 0, 0)); err != nil {
-		t.Fatal(err)
-	} else if n != 1 {
-		t.Fatal(n)
-	}
-	if n, err := goredis.Int64(c.Do("setbit", key, 7, 1)); err != nil {
-		t.Fatal(err)
-	} else if n != 0 {
-		t.Fatal(n)
-	}
-	if n, err := goredis.Int64(c.Do("bitcount", key, 0, 0)); err != nil {
-		t.Fatal(err)
-	} else if n != 2 {
-		t.Fatal(n)
-	}
-	if n, err := goredis.Int64(c.Do("bitcount", key, 0, 1)); err != nil {
-		t.Fatal(err)
-	} else if n != 3 {
-		t.Fatal(n)
-	}
-}
-
-func TestKVBatch(t *testing.T) {
-
-	var wg sync.WaitGroup
-	concurrency := 100
-	poolList := make([]*goredis.PoolConn, concurrency)
-	for i := 0; i < concurrency; i++ {
-		poolList[i] = getTestConn(t)
-	}
-	defer func() {
-		for i := 0; i < concurrency; i++ {
-			poolList[i].Close()
-		}
-	}()
-	for i := 0; i < concurrency; i++ {
-		wg.Add(1)
-		go func(index int, c *goredis.PoolConn) {
-			defer wg.Done()
-
-			key1 := "default:test:a" + strconv.Itoa(index)
-			key2 := "default:test:b" + strconv.Itoa(index)
-			key3 := "default:test:c" + strconv.Itoa(index)
-			key4 := "default:test:d" + strconv.Itoa(index)
-			keyExpire := "default:test:xx" + strconv.Itoa(index)
-			if ok, err := goredis.String(c.Do("set", key1, "1234")); err != nil {
-				t.Fatal(err)
-			} else if ok != OK {
-				t.Fatal(ok)
-			}
-
-			if n, err := goredis.Int(c.Do("setnx", key1, "123")); err != nil {
-				t.Fatal(err)
-			} else if n != 0 {
-				t.Fatal(n)
-			}
-
-			if n, err := goredis.Int(c.Do("setnx", key2, "123")); err != nil {
-				t.Fatal(err)
-			} else if n != 1 {
-				t.Fatal(n)
-			}
-
-			if ok, err := goredis.String(c.Do("set", key3, key3)); err != nil {
-				t.Fatal(err)
-			} else if ok != OK {
-				t.Fatal(ok)
-			}
-			if v, err := goredis.String(c.Do("get", key3)); err != nil {
-				t.Fatal(err)
-			} else if v != key3 {
-				t.Fatal(v)
-			}
-
-			if ok, err := goredis.String(c.Do("setex", keyExpire, 1, "hello world")); err != nil {
-				t.Fatal(err)
-			} else if ok != OK {
-				t.Fatal(ok)
-			}
-			if v, err := goredis.String(c.Do("get", keyExpire)); err != nil {
-				t.Fatal(err)
-			} else if v != "hello world" {
-				t.Fatal(v)
-			}
-
-			if ok, err := goredis.String(c.Do("set", key4, key4)); err != nil {
-				t.Fatal(err)
-			} else if ok != OK {
-				t.Fatal(ok)
-			}
-			if v, err := goredis.String(c.Do("get", key4)); err != nil {
-				t.Fatal(err)
-			} else if v != key4 {
-				t.Fatal(v)
-			}
-
-			mkey1 := "default:test:kvma" + strconv.Itoa(index)
-			mkey2 := "default:test:kvmb" + strconv.Itoa(index)
-			mkey3 := "default:test:kvmc" + strconv.Itoa(index)
-			// test pipeline set
-			err := c.Send("set", mkey1, "1")
-			assert.Nil(t, err)
-			err = c.Send("set", mkey2, "2")
-			assert.Nil(t, err)
-			v, err := goredis.String(c.Receive())
-			assert.Nil(t, err)
-			assert.Equal(t, OK, v)
-			v, err = goredis.String(c.Receive())
-			assert.Nil(t, err)
-			assert.Equal(t, OK, v)
-
-			if v, err := goredis.String(c.Do("get", mkey1)); err != nil {
-				t.Fatal(err)
-			} else if v != "1" {
-				t.Error(v)
-			}
-			if v, err := goredis.String(c.Do("get", mkey2)); err != nil {
-				t.Fatal(err)
-			} else if v != "2" {
-				t.Error(v)
-			}
-
-			if v, err := goredis.MultiBulk(c.Do("mget", mkey1, mkey2, mkey3)); err != nil {
-				t.Fatal(err)
-			} else if len(v) != 3 {
-				t.Fatal(len(v))
-			} else {
-				if vv, ok := v[0].([]byte); !ok || string(vv) != "1" {
-					t.Fatalf("not 1, %v", v)
-				}
-
-				if vv, ok := v[1].([]byte); !ok || string(vv) != "2" {
-					t.Errorf("not 2, %v", v[1])
-				}
-
-				if v[2] != nil {
-					t.Errorf("must nil: %v", v[2])
-				}
-			}
-
-			time.Sleep(time.Second * 4)
-			if v, err := goredis.String(c.Do("get", keyExpire)); err != goredis.ErrNil {
-				if err == nil && v == "hello world" {
-					time.Sleep(time.Second * 16)
-					if v, err := goredis.String(c.Do("get", keyExpire)); err != goredis.ErrNil {
-						t.Fatalf("expired key should be expired: %v, %v", v, err)
-					}
-				} else {
-					t.Fatalf("get expired key error: %v, %v", v, err)
-				}
-			}
-
-			if v, err := goredis.String(c.Do("get", key1)); err != nil {
-				t.Fatal(err)
-			} else if v != "1234" {
-				t.Fatal(v)
-			}
-
-			if n, err := goredis.Int(c.Do("exists", key1)); err != nil {
-				t.Fatal(err)
-			} else if n != 1 {
-				t.Fatal(n)
-			}
-
-			if n, err := goredis.Int(c.Do("exists", "default:test:empty_key_test"+strconv.Itoa(index))); err != nil {
-				t.Fatal(err)
-			} else if n != 0 {
-				t.Fatal(n)
-			}
-
-			if _, err := goredis.Int(c.Do("del", key1, key2)); err != nil {
-				t.Fatal(err)
-			}
-
-			if n, err := goredis.Int(c.Do("exists", key1)); err != nil {
-				t.Fatal(err)
-			} else if n != 0 {
-				t.Fatal(n)
-			}
-
-			if n, err := goredis.Int(c.Do("exists", key2)); err != nil {
-				t.Fatal(err)
-			} else if n != 0 {
-				t.Fatal(n)
-			}
-		}(i, poolList[i])
-	}
-	wg.Wait()
-
-}
-
-func TestKVErrorParams(t *testing.T) {
-	c := getTestConn(t)
-	defer c.Close()
-
-	key1 := "default:test:kv_erra"
-	key2 := "default:test:kv_errb"
-	key3 := "default:test:kv_errc"
-	_, err := c.Do("get", key1, key2, key3)
-	assert.NotNil(t, err)
-
-	_, err = c.Do("set", key1, key2, key3)
-	assert.NotNil(t, err)
-
-	_, err = c.Do("getset", key1, key2, key3)
-	assert.NotNil(t, err)
-
-	_, err = c.Do("setnx", key1, key2, key3)
-	assert.NotNil(t, err)
-
-	_, err = c.Do("exists")
-	assert.NotNil(t, err)
-
-	_, err = c.Do("incr", key1, key2)
-	assert.NotNil(t, err)
-
-	_, err = c.Do("incrby", key1)
-	assert.NotNil(t, err)
-
-	_, err = c.Do("incrby", key1, "nan")
-	assert.NotNil(t, err)
-
-	_, err = c.Do("decrby", key1)
-	assert.NotNil(t, err)
-
-	_, err = c.Do("del")
-	assert.NotNil(t, err)
-
-	_, err = c.Do("mset")
-	assert.NotNil(t, err)
-
-	_, err = c.Do("mset", key1, key2, key3)
-	assert.NotNil(t, err)
-
-	_, err = c.Do("mget")
-	assert.NotNil(t, err)
-
-	_, err = c.Do("getbit")
-	assert.NotNil(t, err)
-
-	_, err = c.Do("getbit", key1)
-	assert.NotNil(t, err)
-
-	_, err = c.Do("setbit", key1)
-	assert.NotNil(t, err)
-
-	_, err = c.Do("setbit")
-	assert.NotNil(t, err)
-
-	_, err = c.Do("bitcount")
-	assert.NotNil(t, err)
-
-	_, err = c.Do("bitcount", key1, "0")
-	assert.NotNil(t, err)
-}
-
-func TestPFOp(t *testing.T) {
-	if testing.Verbose() {
-		rockredis.SetLogger(int32(common.LOG_DETAIL), newTestLogger(t))
-	}
-	c := getTestConn(t)
-	defer c.Close()
-
-	key1 := "default:test:pf_a"
-	cnt, err := goredis.Int64(c.Do("pfcount", key1))
-	assert.Nil(t, err)
-	assert.Equal(t, int64(0), cnt)
-
-	// first init with no element
-	cnt, err = goredis.Int64(c.Do("pfadd", key1))
-	assert.Nil(t, err)
-	assert.Equal(t, int64(1), cnt)
-
-	cnt, err = goredis.Int64(c.Do("pfadd", key1, 1))
-	assert.Nil(t, err)
-	assert.Equal(t, int64(1), cnt)
-
-	cnt, err = goredis.Int64(c.Do("pfcount", key1))
-	assert.Nil(t, err)
-	assert.Equal(t, int64(1), cnt)
-
-	cnt, err = goredis.Int64(c.Do("pfadd", key1, 1))
-	assert.Nil(t, err)
-
-	cnt, err = goredis.Int64(c.Do("pfcount", key1))
-	assert.Nil(t, err)
-	assert.Equal(t, int64(1), cnt)
-
-	// test pfadd with no element on exist key
-	cnt, err = goredis.Int64(c.Do("pfadd", key1))
-	assert.Nil(t, err)
-	assert.Equal(t, int64(0), cnt)
-
-	cnt, err = goredis.Int64(c.Do("pfadd", key1, 1, 2, 3))
-	assert.Nil(t, err)
-	assert.Equal(t, int64(1), cnt)
-
-	cnt, err = goredis.Int64(c.Do("pfcount", key1))
-	assert.Nil(t, err)
-	assert.Equal(t, int64(3), cnt)
-
-	c.Do("del", key1)
-
-	cnt, err = goredis.Int64(c.Do("pfcount", key1))
-	assert.Nil(t, err)
-	assert.Equal(t, int64(0), cnt)
-}
-
-func TestPFOpErrorParams(t *testing.T) {
-	c := getTestConn(t)
-	defer c.Close()
-
-	key1 := "default:test:pf_erra"
-	key2 := "default:test:pf_errb"
-	_, err := c.Do("pfadd")
-	assert.NotNil(t, err)
-
-	_, err = c.Do("pfcount", key1, key2)
-	assert.NotNil(t, err)
-
-	_, err = c.Do("pfcount")
-	assert.NotNil(t, err)
-}
-
-func TestHashEmptyField(t *testing.T) {
-	c := getTestConn(t)
-	defer c.Close()
-
-	key := "default:test:hashempty"
-	_, err := c.Do("hset", key, "", "v1")
-	assert.Nil(t, err)
-
-	v, _ := goredis.String(c.Do("hget", key, ""))
-	assert.Equal(t, "v1", v)
-
-	n, err := goredis.Int(c.Do("hexists", key, ""))
-	assert.Nil(t, err)
-	assert.Equal(t, 1, n)
-
-	_, err = c.Do("hdel", key, "")
-	assert.Nil(t, err)
-
-	v, err = goredis.String(c.Do("hget", key, ""))
-	assert.Equal(t, goredis.ErrNil, err)
-	assert.Equal(t, "", v)
-
-	n, err = goredis.Int(c.Do("hexists", key, ""))
-	assert.Nil(t, err)
-	assert.Equal(t, 0, n)
-}
-
-func TestHash(t *testing.T) {
-	c := getTestConn(t)
-	defer c.Close()
-
-	key := "default:test:hasha"
-
-	if n, err := goredis.Int(c.Do("hset", key, 1, 0)); err != nil {
-		t.Fatal(err)
-	} else if n != 1 {
-		t.Fatal(n)
-	}
-	if n, err := goredis.Int(c.Do("hsetnx", key, 1, 0)); err != nil {
-		t.Fatal(err)
-	} else if n != 0 {
-		t.Fatal(n)
-	}
-
-	if n, err := goredis.Int(c.Do("hexists", key, 1)); err != nil {
-		t.Fatal(err)
-	} else if n != 1 {
-		t.Fatal(n)
-	}
-
-	if n, err := goredis.Int(c.Do("hexists", key, -1)); err != nil {
-		t.Fatal(err)
-	} else if n != 0 {
-		t.Fatal(n)
-	}
-
-	if n, err := goredis.Int(c.Do("hget", key, 1)); err != nil {
-		t.Fatal(err)
-	} else if n != 0 {
-		t.Fatal(n)
-	}
-
-	if n, err := goredis.Int(c.Do("hset", key, 1, 1)); err != nil {
-		t.Fatal(err)
-	} else if n != 0 {
-		t.Fatal(n)
-	}
-
-	if n, err := goredis.Int(c.Do("hget", key, 1)); err != nil {
-		t.Fatal(err)
-	} else if n != 1 {
-		t.Fatal(n)
-	}
-
-	if n, err := goredis.Int(c.Do("hlen", key)); err != nil {
-		t.Fatal(err)
-	} else if n != 1 {
-		t.Fatal(n)
-	}
-}
-
-func testHashArray(ay []interface{}, checkValues ...int) error {
-	if len(ay) != len(checkValues) {
-		return fmt.Errorf("invalid return number %d != %d", len(ay), len(checkValues))
-	}
-
-	for i := 0; i < len(ay); i++ {
-		if ay[i] == nil && checkValues[i] != 0 {
-			return fmt.Errorf("must nil")
-		} else if ay[i] != nil {
-			v, ok := ay[i].([]byte)
-			if !ok {
-				return fmt.Errorf("invalid return data %d %v :%T", i, ay[i], ay[i])
-			}
-
-			d, _ := strconv.Atoi(string(v))
-
-			if d != checkValues[i] {
-				return fmt.Errorf("invalid data %d %s != %d", i, v, checkValues[i])
-			}
-		}
-	}
-	return nil
-}
-
-func TestHashM(t *testing.T) {
-	c := getTestConn(t)
-	defer c.Close()
-
-	key := "default:test:msetb"
-	if ok, err := goredis.String(c.Do("hmset", key, 1, 1, 2, 2, 3, 3)); err != nil {
-		t.Fatal(err)
-	} else if ok != OK {
-		t.Fatal(ok)
-	}
-
-	if n, err := goredis.Int(c.Do("hlen", key)); err != nil {
-		t.Fatal(err)
-	} else if n != 3 {
-		t.Fatal(n)
-	}
-
-	if v, err := goredis.MultiBulk(c.Do("hmget", key, 1, 2, 3, 4)); err != nil {
-		t.Fatal(err)
-	} else {
-		if err := testHashArray(v, 1, 2, 3, 0); err != nil {
-			t.Fatal(err)
-		}
-	}
-
-	if n, err := goredis.Int(c.Do("hdel", key, 1, 2, 3, 4)); err != nil {
-		t.Fatal(err)
-	} else if n != 3 {
-		t.Fatal(n)
-	}
-
-	if n, err := goredis.Int(c.Do("hlen", key)); err != nil {
-		t.Fatal(err)
-	} else if n != 0 {
-		t.Fatal(n)
-	}
-
-	if v, err := goredis.MultiBulk(c.Do("hmget", key, 1, 2, 3, 4)); err != nil {
-		t.Fatal(err)
-	} else {
-		if err := testHashArray(v, 0, 0, 0, 0); err != nil {
-			t.Fatal(err)
-		}
-	}
-
-	if n, err := goredis.Int(c.Do("hlen", key)); err != nil {
-		t.Fatal(err)
-	} else if n != 0 {
-		t.Fatal(n)
-	}
-}
-
-func TestHashIncr(t *testing.T) {
-	c := getTestConn(t)
-	defer c.Close()
-
-	key := "default:test:hashincr-c"
-	if n, err := goredis.Int(c.Do("hincrby", key, 1, 1)); err != nil {
-		t.Fatal(err)
-	} else if n != 1 {
-		t.Fatal(err)
-	}
-
-	if n, err := goredis.Int(c.Do("hlen", key)); err != nil {
-		t.Fatal(err)
-	} else if n != 1 {
-		t.Fatal(n)
-	}
-
-	if n, err := goredis.Int(c.Do("hincrby", key, 1, 10)); err != nil {
-		t.Fatal(err)
-	} else if n != 11 {
-		t.Fatal(err)
-	}
-
-	if n, err := goredis.Int(c.Do("hlen", key)); err != nil {
-		t.Fatal(err)
-	} else if n != 1 {
-		t.Fatal(n)
-	}
-
-	if n, err := goredis.Int(c.Do("hincrby", key, 1, -11)); err != nil {
-		t.Fatal(err)
-	} else if n != 0 {
-		t.Fatal(err)
-	}
-}
-
-func TestHashGetAll(t *testing.T) {
-	c := getTestConn(t)
-	defer c.Close()
-
-	key := "default:test:hgetalld"
-
-	if ok, err := goredis.String(c.Do("hmset", key, 1, 1, 2, 2, 3, 3)); err != nil {
-		t.Fatal(err)
-	} else if ok != OK {
-		t.Fatal(ok)
-	}
-
-	if v, err := goredis.MultiBulk(c.Do("hgetall", key)); err != nil {
-		t.Fatal(err)
-	} else {
-		if err := testHashArray(v, 1, 1, 2, 2, 3, 3); err != nil {
-			t.Fatal(err)
-		}
-	}
-
-	if v, err := goredis.MultiBulk(c.Do("hkeys", key)); err != nil {
-		t.Fatal(err)
-	} else {
-		if err := testHashArray(v, 1, 2, 3); err != nil {
-			t.Fatal(err)
-		}
-	}
-
-	//if v, err := goredis.MultiBulk(c.Do("hvals", key)); err != nil {
-	//	t.Fatal(err)
-	//} else {
-	//	if err := testHashArray(v, 1, 2, 3); err != nil {
-	//		t.Fatal(err)
-	//	}
-	//}
-
-	if n, err := goredis.Int(c.Do("hclear", key)); err != nil {
-		t.Fatal(err)
-	} else if n != 3 {
-		t.Fatal(n)
-	}
-
-	if n, err := goredis.Int(c.Do("hlen", key)); err != nil {
-		t.Fatal(err)
-	} else if n != 0 {
-		t.Fatal(n)
-	}
-}
-
-func TestHashErrorParams(t *testing.T) {
-	c := getTestConn(t)
-	defer c.Close()
-
-	key := "default:test:hash_err_param"
-	if _, err := c.Do("hset", key); err == nil {
-		t.Fatalf("invalid err of %v", err)
-	}
-
-	if _, err := c.Do("hget", key); err == nil {
-		t.Fatalf("invalid err of %v", err)
-	}
-
-	if _, err := c.Do("hexists", key); err == nil {
-		t.Fatalf("invalid err of %v", err)
-	}
-
-	if _, err := c.Do("hdel", key); err == nil {
-		t.Fatalf("invalid err of %v", err)
-	}
-
-	if _, err := c.Do("hlen", key, "a"); err == nil {
-		t.Fatalf("invalid err of %v", err)
-	}
-
-	if _, err := c.Do("hincrby", key); err == nil {
-		t.Fatalf("invalid err of %v", err)
-	}
-
-	if _, err := c.Do("hmset", key); err == nil {
-		t.Fatalf("invalid err of %v", err)
-	}
-
-	if _, err := c.Do("hmset", key, "f1", "v1", "f2"); err == nil {
-		t.Fatalf("invalid err of %v", err)
-	}
-
-	if _, err := c.Do("hmget", key); err == nil {
-		t.Fatalf("invalid err of %v", err)
-	}
-
-	if _, err := c.Do("hgetall"); err == nil {
-		t.Fatalf("invalid err of %v", err)
-	}
-
-	if _, err := c.Do("hkeys"); err == nil {
-		t.Fatalf("invalid err of %v", err)
-	}
-
-	if _, err := c.Do("hvals"); err == nil {
-		t.Fatalf("invalid err of %v", err)
-	}
-
-	if _, err := c.Do("hclear"); err == nil {
-		t.Fatalf("invalid err of %v", err)
-	}
-
-	if _, err := c.Do("hclear", key, "a"); err == nil {
-		t.Fatalf("invalid err of %v", err)
-	}
-
-	if _, err := c.Do("hmclear"); err == nil {
-		t.Fatalf("invalid err of %v", err)
-	}
-}
-
-func testListIndex(t *testing.T, key string, index int64, v int) error {
-	c := getTestConn(t)
-	defer c.Close()
-
-	n, err := goredis.Int(c.Do("lindex", key, index))
-	if err == goredis.ErrNil && v != 0 {
-		return fmt.Errorf("must nil")
-	} else if err != nil && err != goredis.ErrNil {
-		return err
-	} else if n != v {
-		return fmt.Errorf("index err number %d != %d", n, v)
-	}
-
-	return nil
-}
-
-func testListRange(t *testing.T, key string, start int64, stop int64, checkValues ...int) error {
-	c := getTestConn(t)
-	defer c.Close()
-
-	vs, err := goredis.MultiBulk(c.Do("lrange", key, start, stop))
-	if err != nil {
-		return err
-	}
-
-	if len(vs) != len(checkValues) {
-		return fmt.Errorf("invalid return number %d != %d", len(vs), len(checkValues))
-	}
-
-	var n int
-	for i, v := range vs {
-		if d, ok := v.([]byte); ok {
-			n, err = strconv.Atoi(string(d))
-			if err != nil {
-				return err
-			} else if n != checkValues[i] {
-				return fmt.Errorf("invalid data %d: %d != %d", i, n, checkValues[i])
-			}
-		} else {
-			return fmt.Errorf("invalid data %v %T", v, v)
-		}
-	}
-
-	return nil
-}
-
-func TestList(t *testing.T) {
-	c := getTestConn(t)
-	defer c.Close()
-
-	key := "default:test:lista"
-	//if n, err := goredis.Int(c.Do("lkeyexists", key)); err != nil {
-	//	t.Fatal(err)
-	//} else if n != 0 {
-	//	t.Fatal(n)
-	//}
-
-	if n, err := goredis.Int(c.Do("lpush", key, 1)); err != nil {
-		t.Fatal(err)
-	} else if n != 1 {
-		t.Fatal(n)
-	}
-
-	//if n, err := goredis.Int(c.Do("lkeyexists", key)); err != nil {
-	//	t.Fatal(err)
-	//} else if n != 1 {
-	//	t.Fatal(1)
-	//}
-
-	if n, err := goredis.Int(c.Do("rpush", key, 2)); err != nil {
-		t.Fatal(err)
-	} else if n != 2 {
-		t.Fatal(n)
-	}
-
-	if n, err := goredis.Int(c.Do("rpush", key, 3)); err != nil {
-		t.Fatal(err)
-	} else if n != 3 {
-		t.Fatal(n)
-	}
-
-	if n, err := goredis.Int(c.Do("llen", key)); err != nil {
-		t.Fatal(err)
-	} else if n != 3 {
-		t.Fatal(n)
-	}
-
-	//for ledis-cli a 1 2 3
-	// 127.0.0.1:6379> lrange a 0 0
-	// 1) "1"
-	if err := testListRange(t, key, 0, 0, 1); err != nil {
-		t.Fatal(err)
-	}
-
-	// 127.0.0.1:6379> lrange a 0 1
-	// 1) "1"
-	// 2) "2"
-
-	if err := testListRange(t, key, 0, 1, 1, 2); err != nil {
-		t.Fatal(err)
-	}
-
-	// 127.0.0.1:6379> lrange a 0 5
-	// 1) "1"
-	// 2) "2"
-	// 3) "3"
-	if err := testListRange(t, key, 0, 5, 1, 2, 3); err != nil {
-		t.Fatal(err)
-	}
-
-	// 127.0.0.1:6379> lrange a -1 5
-	// 1) "3"
-	if err := testListRange(t, key, -1, 5, 3); err != nil {
-		t.Fatal(err)
-	}
-
-	// 127.0.0.1:6379> lrange a -5 -1
-	// 1) "1"
-	// 2) "2"
-	// 3) "3"
-	if err := testListRange(t, key, -5, -1, 1, 2, 3); err != nil {
-		t.Fatal(err)
-	}
-
-	// 127.0.0.1:6379> lrange a -2 -1
-	// 1) "2"
-	// 2) "3"
-	if err := testListRange(t, key, -2, -1, 2, 3); err != nil {
-		t.Fatal(err)
-	}
-
-	// 127.0.0.1:6379> lrange a -1 -2
-	// (empty list or set)
-	if err := testListRange(t, key, -1, -2); err != nil {
-		t.Fatal(err)
-	}
-
-	// 127.0.0.1:6379> lrange a -1 2
-	// 1) "3"
-	if err := testListRange(t, key, -1, 2, 3); err != nil {
-		t.Fatal(err)
-	}
-
-	// 127.0.0.1:6379> lrange a -5 5
-	// 1) "1"
-	// 2) "2"
-	// 3) "3"
-	if err := testListRange(t, key, -5, 5, 1, 2, 3); err != nil {
-		t.Fatal(err)
-	}
-
-	// 127.0.0.1:6379> lrange a -1 0
-	// (empty list or set)
-	if err := testListRange(t, key, -1, 0); err != nil {
-		t.Fatal(err)
-	}
-
-	if err := testListRange(t, "default:test:empty list", 0, 100); err != nil {
-		t.Fatal(err)
-	}
-
-	// 127.0.0.1:6379> lrange a -1 -1
-	// 1) "3"
-	if err := testListRange(t, key, -1, -1, 3); err != nil {
-		t.Fatal(err)
-	}
-
-	if err := testListIndex(t, key, -1, 3); err != nil {
-		t.Fatal(err)
-	}
-
-	if err := testListIndex(t, key, 0, 1); err != nil {
-		t.Fatal(err)
-	}
-
-	if err := testListIndex(t, key, 1, 2); err != nil {
-		t.Fatal(err)
-	}
-
-	if err := testListIndex(t, key, 2, 3); err != nil {
-		t.Fatal(err)
-	}
-
-	if err := testListIndex(t, key, 5, 0); err != nil {
-		t.Fatal(err)
-	}
-
-	if err := testListIndex(t, key, -1, 3); err != nil {
-		t.Fatal(err)
-	}
-
-	if err := testListIndex(t, key, -2, 2); err != nil {
-		t.Fatal(err)
-	}
-
-	if err := testListIndex(t, key, -3, 1); err != nil {
-		t.Fatal(err)
-	}
-}
-
-func TestListMPush(t *testing.T) {
-	c := getTestConn(t)
-	defer c.Close()
-
-	key := "default:test:listmpushb"
-	if n, err := goredis.Int(c.Do("rpush", key, 1, 2, 3)); err != nil {
-		t.Fatal(err)
-	} else if n != 3 {
-		t.Fatal(n)
-	}
-
-	if err := testListRange(t, key, 0, 3, 1, 2, 3); err != nil {
-		t.Fatal(err)
-	}
-
-	if n, err := goredis.Int(c.Do("lpush", key, 1, 2, 3)); err != nil {
-		t.Fatal(err)
-	} else if n != 6 {
-		t.Fatal(n)
-	}
-
-	if err := testListRange(t, key, 0, 6, 3, 2, 1, 1, 2, 3); err != nil {
-		t.Fatal(err)
-	}
-}
-
-func TestPop(t *testing.T) {
-	c := getTestConn(t)
-	defer c.Close()
-
-	key := "default:test:c"
-	if n, err := goredis.Int(c.Do("rpush", key, 1, 2, 3, 4, 5, 6)); err != nil {
-		t.Fatal(err)
-	} else if n != 6 {
-		t.Fatal(n)
-	}
-
-	if v, err := goredis.Int(c.Do("lpop", key)); err != nil {
-		t.Fatal(err)
-	} else if v != 1 {
-		t.Fatal(v)
-	}
-
-	if v, err := goredis.Int(c.Do("rpop", key)); err != nil {
-		t.Fatal(err)
-	} else if v != 6 {
-		t.Fatal(v)
-	}
-
-	if n, err := goredis.Int(c.Do("lpush", key, 1)); err != nil {
-		t.Fatal(err)
-	} else if n != 5 {
-		t.Fatal(n)
-	}
-
-	if err := testListRange(t, key, 0, 5, 1, 2, 3, 4, 5); err != nil {
-		t.Fatal(err)
-	}
-
-	for i := 1; i <= 5; i++ {
-		if v, err := goredis.Int(c.Do("lpop", key)); err != nil {
-			t.Fatal(err)
-		} else if v != i {
-			t.Fatal(v)
-		}
-	}
-
-	if n, err := goredis.Int(c.Do("llen", key)); err != nil {
-		t.Fatal(err)
-	} else if n != 0 {
-		t.Fatal(n)
-	}
-
-	c.Do("rpush", key, 1, 2, 3, 4, 5)
-
-	if n, err := goredis.Int(c.Do("lclear", key)); err != nil {
-		t.Fatal(err)
-	} else if n != 5 {
-		t.Fatal(n)
-	}
-
-	if n, err := goredis.Int(c.Do("llen", key)); err != nil {
-		t.Fatal(err)
-	} else if n != 0 {
-		t.Fatal(n)
-	}
-
-}
-
-func disableTestTrim(t *testing.T) {
-	c := getTestConn(t)
-	defer c.Close()
-
-	key := "default:test:d"
-	if n, err := goredis.Int(c.Do("rpush", key, 1, 2, 3, 4, 5, 6)); err != nil {
-		t.Fatal(err)
-	} else if n != 6 {
-		t.Fatal(n)
-	}
-
-	if n, err := goredis.Int(c.Do("ltrim_front", key, 2)); err != nil {
-		t.Fatal(err)
-	} else if n != 2 {
-		t.Fatal(n)
-	}
-
-	if n, err := goredis.Int(c.Do("llen", key)); err != nil {
-		t.Fatal(err)
-	} else if n != 4 {
-		t.Fatal(n)
-	}
-
-	if n, err := goredis.Int(c.Do("ltrim_back", key, 2)); err != nil {
-		t.Fatal(err)
-	} else if n != 2 {
-		t.Fatal(n)
-	}
-
-	if n, err := goredis.Int(c.Do("llen", key)); err != nil {
-		t.Fatal(err)
-	} else if n != 2 {
-		t.Fatal(n)
-	}
-
-	if n, err := goredis.Int(c.Do("ltrim_front", key, 5)); err != nil {
-		t.Fatal(err)
-	} else if n != 2 {
-		t.Fatal(n)
-	}
-
-	if n, err := goredis.Int(c.Do("llen", key)); err != nil {
-		t.Fatal(err)
-	} else if n != 0 {
-		t.Fatal(n)
-	}
-
-	if n, err := goredis.Int(c.Do("rpush", key, 1, 2)); err != nil {
-		t.Fatal(err)
-	} else if n != 2 {
-		t.Fatal(n)
-	}
-
-	if n, err := goredis.Int(c.Do("ltrim_front", key, 2)); err != nil {
-		t.Fatal(err)
-	} else if n != 2 {
-		t.Fatal(n)
-	}
-
-	if n, err := goredis.Int(c.Do("llen", key)); err != nil {
-		t.Fatal(err)
-	} else if n != 0 {
-		t.Fatal(n)
-	}
-}
-func TestListLPushRPop(t *testing.T) {
-	c := getTestConn(t)
-	c2 := getTestConn(t)
-	defer c.Close()
-	defer c2.Close()
-
-	k1 := []byte("default:test_lpushrpop:1")
-	klist := make([][]byte, 0, 10)
-	klist = append(klist, k1)
-	for i := 2; i < 9; i++ {
-		klist = append(klist, []byte("default:test_lpushrpop:"+strconv.Itoa(i)))
-	}
-
-	n, err := goredis.Int(c.Do("llen", k1))
-	assert.Nil(t, err)
-	assert.Equal(t, 0, n)
-	c.Do("lpush", k1, []byte("a"))
-	n, err = goredis.Int(c.Do("llen", k1))
-	assert.Nil(t, err)
-	assert.Equal(t, 1, n)
-	c.Do("rpop", k1)
-	n, err = goredis.Int(c.Do("llen", k1))
-	assert.Nil(t, err)
-	assert.Equal(t, 0, n)
-	c.Do("rpop", k1)
-	n, err = goredis.Int(c.Do("llen", k1))
-	assert.Nil(t, err)
-	assert.Equal(t, 0, n)
-	c.Do("lpush", k1, []byte("a"))
-	c.Do("lpush", k1, []byte("a"))
-	c.Do("lpush", k1, []byte("a"))
-	c.Do("lpush", k1, []byte("a"))
-	c.Do("rpop", k1)
-	c.Do("rpop", k1)
-	c.Do("lpush", k1, []byte("a"))
-	c.Do("lpush", k1, []byte("a"))
-	c.Do("rpop", k1)
-	c.Do("rpop", k1)
-	c.Do("lpush", k1, []byte("a"))
-	c.Do("rpop", k1)
-	c.Do("rpop", k1)
-	n, err = goredis.Int(c.Do("llen", k1))
-	assert.Nil(t, err)
-	assert.Equal(t, 1, n)
-	v, err := goredis.Bytes(c.Do("rpop", k1))
-	assert.Nil(t, err)
-	assert.Equal(t, []byte("a"), v)
-	n, err = goredis.Int(c.Do("llen", k1))
-	assert.Nil(t, err)
-	assert.Equal(t, 0, n)
-
-	pushed := make([]int32, len(klist))
-	poped := make([]int32, len(klist))
-	connPushList := make([]*goredis.PoolConn, len(klist))
-	connPopList := make([]*goredis.PoolConn, len(klist))
-
-	start := time.Now()
-	var wg sync.WaitGroup
-	for i := range klist {
-		connPushList[i] = getTestConn(t)
-		connPopList[i] = getTestConn(t)
-		wg.Add(2)
-		go func(index int) {
-			defer wg.Done()
-			r := rand.New(rand.NewSource(time.Now().UnixNano()))
-			for {
-				_, err := connPushList[index].Do("lpush", klist[index], []byte("a"))
-				assert.Nil(t, err)
-				atomic.AddInt32(&pushed[index], 1)
-				time.Sleep(time.Microsecond * time.Duration(r.Int31n(1000)))
-				if time.Since(start) > time.Second*10 {
-					break
-				}
-			}
-		}(i)
-		go func(index int) {
-			defer wg.Done()
-			r := rand.New(rand.NewSource(time.Now().UnixNano()))
-			for {
-				v, err := goredis.Bytes(connPopList[index].Do("rpop", klist[index]))
-				assert.Nil(t, err)
-				if len(v) > 0 {
-					assert.Equal(t, []byte("a"), v)
-					atomic.AddInt32(&poped[index], 1)
-				}
-				time.Sleep(time.Microsecond * time.Duration(r.Int31n(1000)))
-				if time.Since(start) > time.Second*10 {
-					break
-				}
-			}
-		}(i)
-
-	}
-	wg.Wait()
-
-	for i, tk := range klist {
-		n, err = goredis.Int(c.Do("llen", tk))
-		assert.Nil(t, err)
-		t.Logf("pushed %v poped %v", atomic.LoadInt32(&pushed[i]), atomic.LoadInt32(&poped[i]))
-		assert.True(t, pushed[i] >= poped[i])
-		assert.Equal(t, int(pushed[i]-poped[i]), n)
-	}
-}
-
-func TestListErrorParams(t *testing.T) {
-	c := getTestConn(t)
-	defer c.Close()
-
-	key := "default:test:list_err_param"
-	if _, err := c.Do("lpush", key); err == nil {
-		t.Fatalf("invalid err of %v", err)
-	}
-
-	if _, err := c.Do("rpush", key); err == nil {
-		t.Fatalf("invalid err of %v", err)
-	}
-
-	if _, err := c.Do("lpop", key, "a"); err == nil {
-		t.Fatalf("invalid err of %v", err)
-	}
-
-	if _, err := c.Do("rpop", key, "a"); err == nil {
-		t.Fatalf("invalid err of %v", err)
-	}
-
-	if _, err := c.Do("llen", key, "a"); err == nil {
-		t.Fatalf("invalid err of %v", err)
-	}
-
-	if _, err := c.Do("lindex", key); err == nil {
-		t.Fatalf("invalid err of %v", err)
-	}
-
-	if _, err := c.Do("lrange", key); err == nil {
-		t.Fatalf("invalid err of %v", err)
-	}
-
-	if _, err := c.Do("lclear"); err == nil {
-		t.Fatalf("invalid err of %v", err)
-	}
-
-	if _, err := c.Do("lmclear"); err == nil {
-		t.Fatalf("invalid err of %v", err)
-	}
-
-	if _, err := c.Do("ltrim_front", key, "-1"); err == nil {
-		t.Fatalf("invalid err of %v", err)
-	}
-
-	if _, err := c.Do("ltrim_back", key, "a"); err == nil {
-		t.Fatalf("invalid err of %v", err)
-	}
-}
-
-func TestSet(t *testing.T) {
-	c := getTestConn(t)
-	defer c.Close()
-
-	key1 := "default:test:testdb_cmd_set_1"
-	key2 := "default:test:testdb_cmd_set_2"
-
-	if n, err := goredis.Int(c.Do("scard", key1)); err != nil {
-		t.Fatal(err)
-	} else if n != 0 {
-		t.Fatal(n)
-	}
-
-	if n, err := goredis.Int(c.Do("sadd", key1, 0, 1)); err != nil {
-		t.Fatal(err)
-	} else if n != 2 {
-		t.Fatal(n)
-	}
-
-	if n, err := goredis.Int(c.Do("scard", key1)); err != nil {
-		t.Fatal(err)
-	} else if n != 2 {
-		t.Fatal(n)
-	}
-
-	if n, err := goredis.Int(c.Do("sadd", key2, 0, 1, 2, 3)); err != nil {
-		t.Fatal(err)
-	} else if n != 4 {
-		t.Fatal(n)
-	}
-
-	if n, err := goredis.Int(c.Do("srem", key1, 0, 1)); err != nil {
-		t.Fatal(err)
-	} else if n != 2 {
-		t.Fatal(n)
-	}
-
-	if n, err := goredis.Int(c.Do("sismember", key2, 0)); err != nil {
-		t.Fatal(err)
-	} else if n != 1 {
-		t.Fatal(n)
-	}
-
-	if n, err := goredis.Values(c.Do("smembers", key2)); err != nil {
-		t.Fatal(err)
-	} else if len(n) != 4 {
-		t.Fatal(n)
-	}
-	if val, err := goredis.String(c.Do("spop", key2)); err != nil {
-		t.Fatal(err)
-	} else if val != "0" {
-		t.Fatal(val)
-	}
-	if val, err := goredis.String(c.Do("spop", key2)); err != nil {
-		t.Fatal(err)
-	} else if val != "1" {
-		t.Fatal(val)
-	}
-	if val, err := goredis.Values(c.Do("spop", key2, 4)); err != nil {
-		t.Fatal(err)
-	} else if len(val) != 2 {
-		t.Fatal(val)
-	}
-	if n, err := goredis.Values(c.Do("smembers", key2)); err != nil {
-		t.Fatal(err)
-	} else if len(n) != 0 {
-		t.Fatal(n)
-	}
-	// empty spop single will return nil, but spop multi will return empty array
-	if val, err := c.Do("spop", key2); err != nil {
-		t.Fatal(err)
-	} else if val != nil {
-		t.Fatal(val)
-	}
-	if val, err := goredis.Values(c.Do("spop", key2, 2)); err != nil {
-		t.Fatal(err)
-	} else if val == nil {
-		t.Fatal(val)
-	} else if len(val) != 0 {
-		t.Fatal(val)
-	}
-	if n, err := goredis.Int(c.Do("sadd", key2, "member0", "member1", "member2")); err != nil {
-		t.Fatal(err)
-	} else if n != 3 {
-		t.Fatal(n)
-	}
-	if val, err := goredis.String(c.Do("spop", key2)); err != nil {
-		t.Fatal(err)
-	} else if val != "member0" {
-		t.Fatal(val)
-	}
-	if val, err := goredis.Values(c.Do("spop", key2, 2)); err != nil {
-		t.Fatal(err)
-	} else if len(val) != 2 {
-		t.Fatal(val)
-	} else if string(val[0].([]byte)) != "member1" || string(val[1].([]byte)) != "member2" {
-		t.Fatal(val)
-	}
-
-	if n, err := goredis.Int(c.Do("sadd", key2, 0, 1, 2, 3)); err != nil {
-		t.Fatal(err)
-	} else if n != 4 {
-		t.Fatal(n)
-	}
-	if n, err := goredis.Int(c.Do("sclear", key2)); err != nil {
-		t.Fatal(err)
-	} else if n != 4 {
-		t.Fatal(n)
-	}
-}
-
-func TestSetErrorParams(t *testing.T) {
-	c := getTestConn(t)
-	defer c.Close()
-
-	key := "default:test:set_error_param"
-	if _, err := c.Do("sadd", key); err == nil {
-		t.Fatalf("invalid err of %v", err)
-	}
-
-	if _, err := c.Do("scard"); err == nil {
-		t.Fatalf("invalid err of %v", err)
-	}
-
-	if _, err := c.Do("scard", key, key); err == nil {
-		t.Fatalf("invalid err of %v", err)
-	}
-
-	if _, err := c.Do("sismember", key); err == nil {
-		t.Fatalf("invalid err of %v", err)
-	}
-
-	if _, err := c.Do("sismember", key, "m1", "m2"); err == nil {
-		t.Fatalf("invalid err of %v", err)
-	}
-
-	if _, err := c.Do("smembers"); err == nil {
-		t.Fatalf("invalid err of %v", err)
-	}
-
-	if _, err := c.Do("smembers", key, key); err == nil {
-		t.Fatalf("invalid err of %v", err)
-	}
-
-	if _, err := c.Do("spop"); err == nil {
-		t.Fatalf("invalid err of %v", err)
-	}
-	if _, err := c.Do("spop", key, "0"); err == nil {
-		t.Fatalf("invalid err of %v", err)
-	}
-
-	if _, err := c.Do("srem"); err == nil {
-		t.Fatalf("invalid err of %v", err)
-	}
-
-	if _, err := c.Do("srem", key); err == nil {
-		t.Fatalf("invalid err of %v", err)
-	}
-
-	if _, err := c.Do("sclear"); err == nil {
-		t.Fatalf("invalid err of %v", err)
-	}
-
-	if _, err := c.Do("sclear", key, key); err == nil {
-		t.Fatalf("invalid err of %v", err)
-	}
-
-	if _, err := c.Do("smclear"); err == nil {
-		t.Fatalf("invalid err of %v", err)
-	}
-
-}
-
-func TestZSet(t *testing.T) {
-	c := getTestConn(t)
-	defer c.Close()
-
-	key := "default:test:myzset"
-
-	//if n, err := goredis.Int(c.Do("zkeyexists", key)); err != nil {
-	//	t.Fatal(err)
-	//} else if n != 0 {
-	//	t.Fatal(n)
-	//}
-
-	if n, err := goredis.Int(c.Do("zadd", key, 3, "a", 4, "b")); err != nil {
-		t.Fatal(err)
-	} else if n != 2 {
-		t.Fatal(n)
-	}
-
-	//if n, err := goredis.Int(c.Do("zkeyexists", key)); err != nil {
-	//	t.Fatal(err)
-	//} else if n != 1 {
-	//	t.Fatal(n)
-	//}
-
-	if n, err := goredis.Int(c.Do("zcard", key)); err != nil {
-		t.Fatal(n)
-	} else if n != 2 {
-		t.Fatal(n)
-	}
-
-	if n, err := goredis.Int(c.Do("zadd", key, 1, "a", 2, "b")); err != nil {
-		t.Fatal(err)
-	} else if n != 0 {
-		t.Fatal(n)
-	}
-
-	if n, err := goredis.Int(c.Do("zcard", key)); err != nil {
-		t.Fatal(n)
-	} else if n != 2 {
-		t.Fatal(n)
-	}
-
-	if n, err := goredis.Int(c.Do("zadd", key, 3, "c", 4, "d")); err != nil {
-		t.Fatal(err)
-	} else if n != 2 {
-		t.Fatal(n)
-	}
-
-	if n, err := goredis.Int(c.Do("zcard", key)); err != nil {
-		t.Fatal(err)
-	} else if n != 4 {
-		t.Fatal(n)
-	}
-
-	if s, err := goredis.Int(c.Do("zscore", key, "c")); err != nil {
-		t.Fatal(err)
-	} else if s != 3 {
-		t.Fatal(s)
-	}
-
-	if n, err := goredis.Int(c.Do("zrem", key, "d", "e")); err != nil {
-		t.Fatal(err)
-	} else if n != 1 {
-		t.Fatal(n)
-	}
-
-	if n, err := goredis.Int(c.Do("zcard", key)); err != nil {
-		t.Fatal(err)
-	} else if n != 3 {
-		t.Fatal(n)
-	}
-
-	if n, err := goredis.Int(c.Do("zincrby", key, 4, "c")); err != nil {
-		t.Fatal(err)
-	} else if n != 7 {
-		t.Fatal(n)
-	}
-
-	if n, err := goredis.Int(c.Do("zincrby", key, -4, "c")); err != nil {
-		t.Fatal(err)
-	} else if n != 3 {
-		t.Fatal(n)
-	}
-
-	if n, err := goredis.Int(c.Do("zincrby", key, 4, "d")); err != nil {
-		t.Fatal(err)
-	} else if n != 4 {
-		t.Fatal(n)
-	}
-
-	if n, err := goredis.Int(c.Do("zcard", key)); err != nil {
-		t.Fatal(err)
-	} else if n != 4 {
-		t.Fatal(n)
-	}
-
-	if n, err := goredis.Int(c.Do("zrem", key, "a", "b", "c", "d")); err != nil {
-		t.Fatal(err)
-	} else if n != 4 {
-		t.Fatal(n)
-	}
-
-	if n, err := goredis.Int(c.Do("zcard", key)); err != nil {
-		t.Fatal(err)
-	} else if n != 0 {
-		t.Fatal(n)
-	}
-
-}
-
-func TestZSetInfScore(t *testing.T) {
-	//TODO: test +inf , -inf score
-	// TODO: test negative score
-}
-
-func TestZSetFloat64Score(t *testing.T) {
-	c := getTestConn(t)
-	defer c.Close()
-
-	key := "default:test:myzset_float"
-
-	if n, err := goredis.Int(c.Do("zadd", key, 3, "a", 3, "b")); err != nil {
-		t.Fatal(err)
-	} else if n != 2 {
-		t.Fatal(n)
-	}
-
-	if n, err := goredis.Int(c.Do("zcard", key)); err != nil {
-		t.Fatal(n)
-	} else if n != 2 {
-		t.Fatal(n)
-	}
-
-	if n, err := goredis.Int(c.Do("zadd", key, 3.1, "a", 3.2, "b")); err != nil {
-		t.Fatal(err)
-	} else if n != 0 {
-		t.Fatal(n)
-	}
-
-	if n, err := goredis.Int(c.Do("zcard", key)); err != nil {
-		t.Fatal(n)
-	} else if n != 2 {
-		t.Fatal(n)
-	}
-
-	if n, err := goredis.Int(c.Do("zadd", key, 3.3, "c", 3.4, "d")); err != nil {
-		t.Fatal(err)
-	} else if n != 2 {
-		t.Fatal(n)
-	}
-
-	if n, err := goredis.Int(c.Do("zcard", key)); err != nil {
-		t.Fatal(err)
-	} else if n != 4 {
-		t.Fatal(n)
-	}
-
-	if s, err := goredis.Float64(c.Do("zscore", key, "c")); err != nil {
-		t.Fatal(err)
-	} else if s != 3.3 {
-		t.Fatal(s)
-	}
-
-	if n, err := goredis.Int(c.Do("zrem", key, "d", "e")); err != nil {
-		t.Fatal(err)
-	} else if n != 1 {
-		t.Fatal(n)
-	}
-
-	if n, err := goredis.Int(c.Do("zcard", key)); err != nil {
-		t.Fatal(err)
-	} else if n != 3 {
-		t.Fatal(n)
-	}
-
-	if n, err := goredis.Float64(c.Do("zincrby", key, 4, "c")); err != nil {
-		t.Fatal(err)
-	} else if n != 7.3 {
-		t.Fatal(n)
-	}
-
-	if n, err := goredis.Float64(c.Do("zincrby", key, -4, "c")); err != nil {
-		t.Fatal(err)
-	} else if n != 3.3 {
-		t.Fatal(n)
-	}
-
-	if n, err := goredis.Float64(c.Do("zincrby", key, 3.4, "d")); err != nil {
-		t.Fatal(err)
-	} else if n != 3.4 {
-		t.Fatal(n)
-	}
-	if n, err := goredis.Int(c.Do("zrank", key, "a")); err != nil {
-		t.Fatal(err)
-	} else if n != 0 {
-		t.Fatal(n)
-	}
-	if n, err := goredis.Int(c.Do("zrevrank", key, "b")); err != nil {
-		t.Fatal(err)
-	} else if n != 2 {
-		t.Fatal(n)
-	}
-	if n, err := goredis.Int(c.Do("zrank", key, "c")); err != nil {
-		t.Fatal(err)
-	} else if n != 2 {
-		t.Fatal(n)
-	}
-	if n, err := goredis.Int(c.Do("zrank", key, "d")); err != nil {
-		t.Fatal(err)
-	} else if n != 3 {
-		t.Fatal(n)
-	}
-
-	if n, err := goredis.Int(c.Do("zrevrank", key, "a")); err != nil {
-		t.Fatal(err)
-	} else if n != 3 {
-		t.Fatal(n)
-	}
-
-	if n, err := goredis.Int(c.Do("zcard", key)); err != nil {
-		t.Fatal(err)
-	} else if n != 4 {
-		t.Fatal(n)
-	}
-
-	if n, err := goredis.Int(c.Do("zrem", key, "a", "b", "c", "d")); err != nil {
-		t.Fatal(err)
-	} else if n != 4 {
-		t.Fatal(n)
-	}
-
-	if n, err := goredis.Int(c.Do("zcard", key)); err != nil {
-		t.Fatal(err)
-	} else if n != 0 {
-		t.Fatal(n)
-	}
-}
-
-func TestZSetCount(t *testing.T) {
-	c := getTestConn(t)
-	defer c.Close()
-
-	key := "default:test:myzset"
-	if _, err := goredis.Int(c.Do("zadd", key, 1, "a", 2, "b", 3, "c", 4, "d")); err != nil {
-		t.Fatal(err)
-	}
-
-	if n, err := goredis.Int(c.Do("zcount", key, 2, 4)); err != nil {
-		t.Fatal(err)
-	} else if n != 3 {
-		t.Fatal(n)
-	}
-
-	if n, err := goredis.Int(c.Do("zcount", key, 4, 4)); err != nil {
-		t.Fatal(err)
-	} else if n != 1 {
-		t.Fatal(n)
-	}
-
-	if n, err := goredis.Int(c.Do("zcount", key, 4, 3)); err != nil {
-		t.Fatal(err)
-	} else if n != 0 {
-		t.Fatal(n)
-	}
-
-	if n, err := goredis.Int(c.Do("zcount", key, "(2", 4)); err != nil {
-		t.Fatal(err)
-	} else if n != 2 {
-		t.Fatal(n)
-	}
-
-	if n, err := goredis.Int(c.Do("zcount", key, "2", "(4")); err != nil {
-		t.Fatal(err)
-	} else if n != 2 {
-		t.Fatal(n)
-	}
-
-	if n, err := goredis.Int(c.Do("zcount", key, "(2", "(4")); err != nil {
-		t.Fatal(err)
-	} else if n != 1 {
-		t.Fatal(n)
-	}
-
-	if n, err := goredis.Int(c.Do("zcount", key, "-inf", "+inf")); err != nil {
-		t.Fatal(err)
-	} else if n != 4 {
-		t.Fatal(n)
-	}
-
-	c.Do("zadd", key, 3, "e")
-
-	if n, err := goredis.Int(c.Do("zcount", key, "(2", "(4")); err != nil {
-		t.Fatal(err)
-	} else if n != 2 {
-		t.Fatal(n)
-	}
-
-	c.Do("zrem", key, "a", "b", "c", "d", "e")
-}
-
-func TestZSetRank(t *testing.T) {
-	c := getTestConn(t)
-	defer c.Close()
-
-	key := "default:test:myzset"
-	if _, err := goredis.Int(c.Do("zadd", key, 1, "a", 2, "b", 3, "c", 4, "d")); err != nil {
-		t.Fatal(err)
-	}
-
-	if n, err := goredis.Int(c.Do("zrank", key, "c")); err != nil {
-		t.Fatal(err)
-	} else if n != 2 {
-		t.Fatal(n)
-	}
-
-	if _, err := goredis.Int(c.Do("zrank", key, "e")); err != goredis.ErrNil {
-		t.Fatal(err)
-	}
-
-	if n, err := goredis.Int(c.Do("zrevrank", key, "c")); err != nil {
-		t.Fatalf("cmd error: %v", err)
-	} else if n != 1 {
-		t.Fatal(n)
-	}
-
-	if _, err := goredis.Int(c.Do("zrevrank", key, "e")); err != goredis.ErrNil {
-		t.Fatal(err)
-	}
-
-	key2 := "default:test:myzset2"
-	if _, err := goredis.Int(c.Do("zadd", key2, 0, "val0", 1, "val1", 2, "val2", 3, "val3")); err != nil {
-		t.Fatal(err)
-	}
-	if _, err := goredis.Int(c.Do("zadd", key2, 4, "val4", 5, "val5", 6, "val6")); err != nil {
-		t.Fatal(err)
-	}
-	// this is used to test the case for iterator seek to max may cause seek to the next last data
-	keyExpire := "default:test:myexpkey"
-	keyExpire2 := "default:test:myexpkey2"
-	c.Do("setex", keyExpire, 10, "v1")
-	c.Do("setex", keyExpire2, 10, "v1")
-
-	if n, err := goredis.Int(c.Do("zrank", key2, "val3")); err != nil {
-		t.Fatal(err)
-	} else if n != 3 {
-		t.Fatal(n)
-	}
-
-	if n, err := goredis.Int(c.Do("zrevrank", key2, "val3")); err != nil {
-		t.Fatalf("cmd error: %v", err)
-	} else if n != 3 {
-		t.Fatal(n)
-	}
-}
-
-func testZSetRange(ay []interface{}, checkValues ...interface{}) error {
-	if len(ay) != len(checkValues) {
-		return fmt.Errorf("invalid return number %d != %d", len(ay), len(checkValues))
-	}
-
-	for i := 0; i < len(ay); i++ {
-		v, ok := ay[i].([]byte)
-		if !ok {
-			return fmt.Errorf("invalid data %d %v %T", i, ay[i], ay[i])
-		}
-
-		switch cv := checkValues[i].(type) {
-		case string:
-			if string(v) != cv {
-				return fmt.Errorf("not equal %s != %s", v, checkValues[i])
-			}
-		default:
-			if s, _ := strconv.Atoi(string(v)); s != checkValues[i] {
-				return fmt.Errorf("not equal %s != %v", v, checkValues[i])
-			}
-		}
-
-	}
-
-	return nil
-}
-
-func TestZSetRangeScore(t *testing.T) {
-	c := getTestConn(t)
-	defer c.Close()
-
-	key := "default:test:myzset_range"
-	if _, err := goredis.Int(c.Do("zadd", key, 1, "a", 2, "b", 3, "c", 4, "d")); err != nil {
-		t.Fatal(err)
-	}
-
-	if v, err := goredis.MultiBulk(c.Do("zrangebyscore", key, 1, 4, "withscores")); err != nil {
-		t.Fatal(err)
-	} else {
-		if err := testZSetRange(v, "a", 1, "b", 2, "c", 3, "d", 4); err != nil {
-			t.Fatal(err)
-		}
-	}
-
-	if v, err := goredis.MultiBulk(c.Do("zrangebyscore", key, 1, 4, "withscores", "limit", 1, 2)); err != nil {
-		t.Fatal(err)
-	} else {
-		if err := testZSetRange(v, "b", 2, "c", 3); err != nil {
-			t.Fatal(err)
-		}
-	}
-
-	if v, err := goredis.MultiBulk(c.Do("zrangebyscore", key, "-inf", "+inf", "withscores")); err != nil {
-		t.Fatal(err)
-	} else {
-		if err := testZSetRange(v, "a", 1, "b", 2, "c", 3, "d", 4); err != nil {
-			t.Fatal(err)
-		}
-	}
-
-	if v, err := goredis.MultiBulk(c.Do("zrangebyscore", key, "(1", "(4")); err != nil {
-		t.Fatal(err)
-	} else {
-		if err := testZSetRange(v, "b", "c"); err != nil {
-			t.Fatal(err)
-		}
-	}
-
-	if v, err := goredis.MultiBulk(c.Do("zrevrangebyscore", key, 4, 1, "withscores")); err != nil {
-		t.Fatal(err)
-	} else {
-		if err := testZSetRange(v, "d", 4, "c", 3, "b", 2, "a", 1); err != nil {
-			t.Fatalf("%v, %v", err, v)
-		}
-	}
-
-	if v, err := goredis.MultiBulk(c.Do("zrevrangebyscore", key, 4, 1, "withscores", "limit", 1, 2)); err != nil {
-		t.Fatal(err)
-	} else {
-		if err := testZSetRange(v, "c", 3, "b", 2); err != nil {
-			t.Fatal(err)
-		}
-	}
-
-	if v, err := goredis.MultiBulk(c.Do("zrevrangebyscore", key, "+inf", "-inf", "withscores")); err != nil {
-		t.Fatal(err)
-	} else {
-		if err := testZSetRange(v, "d", 4, "c", 3, "b", 2, "a", 1); err != nil {
-			t.Fatal(err)
-		}
-	}
-
-	if v, err := goredis.MultiBulk(c.Do("zrevrangebyscore", key, "(4", "(1")); err != nil {
-		t.Fatal(err)
-	} else {
-		if err := testZSetRange(v, "c", "b"); err != nil {
-			t.Fatal(err)
-		}
-	}
-
-	if n, err := goredis.Int(c.Do("zremrangebyscore", key, 2, 3)); err != nil {
-		t.Fatal(err)
-	} else if n != 2 {
-		t.Fatal(n)
-	}
-
-	if n, err := goredis.Int(c.Do("zcard", key)); err != nil {
-		t.Fatal(err)
-	} else if n != 2 {
-		t.Fatal(n)
-	}
-
-	if v, err := goredis.MultiBulk(c.Do("zrangebyscore", key, 1, 4)); err != nil {
-		t.Fatal(err)
-	} else {
-		if err := testZSetRange(v, "a", "d"); err != nil {
-			t.Fatal(err)
-		}
-	}
-}
-
-func TestZSetRange(t *testing.T) {
-	c := getTestConn(t)
-	defer c.Close()
-
-	key := "default:test:myzset_range_rank"
-	if _, err := goredis.Int(c.Do("zadd", key, 1, "a", 2, "b", 3, "c", 4, "d")); err != nil {
-		t.Fatal(err)
-	}
-
-	if v, err := goredis.MultiBulk(c.Do("zrange", key, 0, 3, "withscores")); err != nil {
-		t.Fatal(err)
-	} else {
-		if err := testZSetRange(v, "a", 1, "b", 2, "c", 3, "d", 4); err != nil {
-			t.Fatal(err)
-		}
-	}
-
-	if v, err := goredis.MultiBulk(c.Do("zrange", key, 1, 4, "withscores")); err != nil {
-		t.Fatal(err)
-	} else {
-		if err := testZSetRange(v, "b", 2, "c", 3, "d", 4); err != nil {
-			t.Fatal(err)
-		}
-	}
-
-	if v, err := goredis.MultiBulk(c.Do("zrange", key, -2, -1, "withscores")); err != nil {
-		t.Fatal(err)
-	} else {
-		if err := testZSetRange(v, "c", 3, "d", 4); err != nil {
-			t.Fatal(err)
-		}
-	}
-
-	if v, err := goredis.MultiBulk(c.Do("zrange", key, 0, -1, "withscores")); err != nil {
-		t.Fatal(err)
-	} else {
-		if err := testZSetRange(v, "a", 1, "b", 2, "c", 3, "d", 4); err != nil {
-			t.Fatal(err)
-		}
-	}
-
-	if v, err := goredis.MultiBulk(c.Do("zrange", key, -1, -2, "withscores")); err != nil {
-		t.Fatal(err)
-	} else if len(v) != 0 {
-		t.Fatal(len(v))
-	}
-
-	if v, err := goredis.MultiBulk(c.Do("zrevrange", key, 0, 4, "withscores")); err != nil {
-		t.Fatal(err)
-	} else {
-		if err := testZSetRange(v, "d", 4, "c", 3, "b", 2, "a", 1); err != nil {
-			t.Fatal(err)
-		}
-	}
-
-	if v, err := goredis.MultiBulk(c.Do("zrevrange", key, 0, -1, "withscores")); err != nil {
-		t.Fatal(err)
-	} else {
-		if err := testZSetRange(v, "d", 4, "c", 3, "b", 2, "a", 1); err != nil {
-			t.Fatal(err)
-		}
-	}
-
-	if v, err := goredis.MultiBulk(c.Do("zrevrange", key, 2, 3, "withscores")); err != nil {
-		t.Fatal(err)
-	} else {
-		if err := testZSetRange(v, "b", 2, "a", 1); err != nil {
-			t.Fatal(err)
-		}
-	}
-
-	if v, err := goredis.MultiBulk(c.Do("zrevrange", key, -2, -1, "withscores")); err != nil {
-		t.Fatal(err)
-	} else {
-		if err := testZSetRange(v, "b", 2, "a", 1); err != nil {
-			t.Fatal(err)
-		}
-	}
-
-	if n, err := goredis.Int(c.Do("zremrangebyrank", key, 2, 3)); err != nil {
-		t.Fatal(err)
-	} else if n != 2 {
-		t.Fatal(n)
-	}
-
-	if n, err := goredis.Int(c.Do("zcard", key)); err != nil {
-		t.Fatal(err)
-	} else if n != 2 {
-		t.Fatal(n)
-	}
-
-	if v, err := goredis.MultiBulk(c.Do("zrange", key, 0, 4)); err != nil {
-		t.Fatal(err)
-	} else {
-		if err := testZSetRange(v, "a", "b"); err != nil {
-			t.Fatal(err)
-		}
-	}
-
-	if n, err := goredis.Int(c.Do("zclear", key)); err != nil {
-		t.Fatal(err)
-	} else if n != 2 {
-		t.Fatal(n)
-	}
-
-	if n, err := goredis.Int(c.Do("zcard", key)); err != nil {
-		t.Fatal(err)
-	} else if n != 0 {
-		t.Fatal(n)
-	}
-
-}
-
-func TestZsetErrorParams(t *testing.T) {
-	c := getTestConn(t)
-	defer c.Close()
-
-	key := "default:test:zset_error_param"
-	//zadd
-	if _, err := c.Do("zadd", key); err == nil {
-		t.Fatalf("invalid err of %v", err)
-	}
-
-	if _, err := c.Do("zadd", key, "a", "b", "c"); err == nil {
-		t.Fatalf("invalid err of %v", err)
-	}
-
-	if _, err := c.Do("zadd", key, "-a", "a"); err == nil {
-		t.Fatalf("invalid err of %v", err)
-	}
-
-	if _, err := c.Do("zadd", key, "0.1a", "a"); err == nil {
-		t.Fatalf("invalid err of %v", err)
-	}
-
-	//zcard
-	if _, err := c.Do("zcard"); err == nil {
-		t.Fatalf("invalid err of %v", err)
-	}
-
-	//zscore
-	if _, err := c.Do("zscore", key); err == nil {
-		t.Fatalf("invalid err of %v", err)
-	}
-
-	//zrem
-	if _, err := c.Do("zrem", key); err == nil {
-		t.Fatalf("invalid err of %v", err)
-	}
-
-	//zincrby
-	if _, err := c.Do("zincrby", key); err == nil {
-		t.Fatalf("invalid err of %v", err)
-	}
-
-	//zcount
-	if _, err := c.Do("zcount", key); err == nil {
-		t.Fatalf("invalid err of %v", err)
-	}
-
-	if _, err := c.Do("zcount", key, "-inf", "=inf"); err == nil {
-		t.Fatalf("invalid err of %v", err)
-	}
-
-	//zrank
-	if _, err := c.Do("zrank", key); err == nil {
-		t.Fatalf("invalid err of %v", err)
-	}
-
-	//zrevzrank
-	if _, err := c.Do("zrevrank", key); err == nil {
-		t.Fatalf("invalid err of %v", err)
-	}
-
-	//zremrangebyrank
-	if _, err := c.Do("zremrangebyrank", key); err == nil {
-		t.Fatalf("invalid err of %v", err)
-	}
-
-	if _, err := c.Do("zremrangebyrank", key, 0.1, 0.1); err == nil {
-		t.Fatalf("invalid err of %v", err)
-	}
-
-	//zremrangebyscore
-	if _, err := c.Do("zremrangebyscore", key); err == nil {
-		t.Fatalf("invalid err of %v", err)
-	}
-
-	if _, err := c.Do("zremrangebyscore", key, "-inf", "a"); err == nil {
-		t.Fatalf("invalid err of %v", err)
-	}
-
-	if _, err := c.Do("zremrangebyscore", key, 0, "a"); err == nil {
-		t.Fatalf("invalid err of %v", err)
-	}
-
-	//zrange
-	if _, err := c.Do("zrange", key); err == nil {
-		t.Fatalf("invalid err of %v", err)
-	}
-
-	if _, err := c.Do("zrange", key, 0, 1, "withscore"); err == nil {
-		t.Fatalf("invalid err of %v", err)
-	}
-
-	if _, err := c.Do("zrange", key, 0, 1, "withscores", "a"); err == nil {
-		t.Fatalf("invalid err of %v", err)
-	}
-
-	//zrevrange, almost same as zrange
-	if _, err := c.Do("zrevrange", key); err == nil {
-		t.Fatalf("invalid err of %v", err)
-	}
-
-	//zrangebyscore
-
-	if _, err := c.Do("zrangebyscore", key); err == nil {
-		t.Fatalf("invalid err of %v", err)
-	}
-
-	if _, err := c.Do("zrangebyscore", key, 0, 1, "withscore"); err == nil {
-		t.Fatalf("invalid err of %v", err)
-	}
-
-	if _, err := c.Do("zrangebyscore", key, 0, 1, "withscores", "limit"); err == nil {
-		t.Fatalf("invalid err of %v", err)
-	}
-
-	if _, err := c.Do("zrangebyscore", key, 0, 1, "withscores", "limi", 1, 1); err == nil {
-		t.Fatalf("invalid err of %v", err)
-	}
-
-	if _, err := c.Do("zrangebyscore", key, 0, 1, "withscores", "limit", "a", 1); err == nil {
-		t.Fatalf("invalid err of %v", err)
-	}
-
-	if _, err := c.Do("zrangebyscore", key, 0, 1, "withscores", "limit", 1, "a"); err == nil {
-		t.Fatalf("invalid err of %v", err)
-	}
-
-	//zrevrangebyscore, almost same as zrangebyscore
-	if _, err := c.Do("zrevrangebyscore", key); err == nil {
-		t.Fatalf("invalid err of %v", err)
-	}
-
-	//zclear
-	if _, err := c.Do("zclear"); err == nil {
-		t.Fatalf("invalid err of %v", err)
-	}
-
-	//zmclear
-	if _, err := c.Do("zmclear"); err == nil {
-		t.Fatalf("invalid err of %v", err)
-	}
-}
-
-func TestZSetLex(t *testing.T) {
-	c := getTestConn(t)
-	defer c.Close()
-
-	key := "default:test:myzlexset"
-	if _, err := c.Do("zadd", key,
-		0, "a", 0, "b", 0, "c", 0, "d", 0, "e", 0, "f", 0, "g"); err != nil {
-		t.Fatal(err)
-	}
-
-	if ay, err := goredis.Strings(c.Do("zrangebylex", key, "-", "[c")); err != nil {
-		t.Fatal(err)
-	} else if !reflect.DeepEqual(ay, []string{"a", "b", "c"}) {
-		t.Fatalf("must equal")
-	}
-
-	if ay, err := goredis.Strings(c.Do("zrangebylex", key, "-", "(c")); err != nil {
-		t.Fatal(err)
-	} else if !reflect.DeepEqual(ay, []string{"a", "b"}) {
-		t.Fatalf("must equal")
-	}
-
-	if ay, err := goredis.Strings(c.Do("zrangebylex", key, "[aaa", "(g")); err != nil {
-		t.Fatal(err)
-	} else if !reflect.DeepEqual(ay, []string{"b", "c", "d", "e", "f"}) {
-		t.Fatalf("must equal")
-	}
-
-	if n, err := goredis.Int64(c.Do("zlexcount", key, "-", "(c")); err != nil {
-		t.Fatal(err)
-	} else if n != 2 {
-		t.Fatal(n)
-	}
-
-	if n, err := goredis.Int64(c.Do("zremrangebylex", key, "[aaa", "(g")); err != nil {
-		t.Fatal(err)
-	} else if n != 5 {
-		t.Fatal(n)
-	}
-
-	if n, err := goredis.Int64(c.Do("zlexcount", key, "-", "+")); err != nil {
-		t.Fatal(err)
-	} else if n != 2 {
-		t.Fatal(n)
-	}
-}
-
-func checkScanValues(t *testing.T, ay interface{}, values ...interface{}) {
-	a, err := goredis.Strings(ay, nil)
-	if err != nil {
-		t.Error(err)
-	}
-
-	if len(a) != len(values) {
-		t.Error(fmt.Sprintf("len %d != %d", len(a), len(values)))
-	}
-	for i, v := range a {
-		vv := fmt.Sprintf("%v", values[i])
-		if string(v) != vv {
-			if len(v) == len(vv)+8 {
-				if string(v[:len(vv)]) != vv {
-					t.Errorf(fmt.Sprintf("%d %s != %v", i, string(v), values[i]))
-				}
-			} else if len(v)+8 == len(vv) {
-				if string(v) != vv[:len(v)] {
-					t.Errorf(fmt.Sprintf("%d %s != %v", i, string(v), values[i]))
-				}
-			} else {
-				t.Errorf(fmt.Sprintf("%d %s != %v", i, string(v), values[i]))
-			}
-		}
-	}
-}
-
-func checkAdvanceScan(t *testing.T, c *goredis.PoolConn, tp string) {
-	var cursor string
-	if ay, err := goredis.Values(c.Do("ADVSCAN", "default:testscan:", tp, "count", 5)); err != nil {
-		t.Error(err)
-	} else if len(ay) != 2 {
-		t.Fatal(len(ay))
-		//} else if n := ay[0].([]byte); string(n) != "MDpkR1Z6ZEhOallXNDZOQT09Ow==" {
-	} else if n := ay[0].([]byte); string(n) != "MDpOQT09Ow==" {
-		t.Fatal(string(n))
-	} else {
-		cursor = string(n)
-		checkScanValues(t, ay[1], "0", "1", "2", "3", "4")
-	}
-
-	if ay, err := goredis.Values(c.Do("ADVSCAN", "default:testscan:"+cursor, tp, "count", 6)); err != nil {
-		t.Fatal(err)
-	} else if len(ay) != 2 {
-		t.Fatal(len(ay))
-	} else if n := ay[0].([]byte); string(n) != "" {
-		t.Fatal(string(n))
-	} else {
-		checkScanValues(t, ay[1], "5", "6", "7", "8", "9")
-	}
-
-	// cursor 9 for base64(0:base64(9);) is MDpPUT09Ow==
-	if ay, err := goredis.Values(c.Do("ADVSCAN", "default:testscan:MDpPUT09Ow==", tp, "count", 1)); err != nil {
-		t.Fatal(err)
-	} else if len(ay) != 2 {
-		t.Fatal(len(ay))
-	} else if n := ay[0].([]byte); string(n) != "" {
-		t.Fatal(string(n))
-	} else {
-		if len(ay[1].([]interface{})) != 0 {
-			t.Fatal(ay[1])
-		}
-	}
-}
-
-func checkAdvanceRevScan(t *testing.T, c *goredis.PoolConn, tp string) {
-	var cursor string
-	// use cursor 0::; to search, base64 is base64(0:base64(:);)
-	if ay, err := goredis.Values(c.Do("ADVREVSCAN", "default:testscan:MDpPZz09Ow==", tp, "count", 5)); err != nil {
-		t.Error(err)
-		return
-	} else if len(ay) != 2 {
-		t.Fatal(len(ay))
-		//} else if n := ay[0].([]byte); string(n) != "MDpkR1Z6ZEhOallXNDZOQT09Ow==" {
-	} else if n := ay[0].([]byte); string(n) != "MDpOUT09Ow==" {
-		t.Fatal(string(n))
-	} else {
-		cursor = string(n)
-		checkScanValues(t, ay[1], "9", "8", "7", "6", "5")
-	}
-
-	if ay, err := goredis.Values(c.Do("ADVREVSCAN", "default:testscan:"+cursor, tp, "count", 6)); err != nil {
-		t.Error(err)
-		return
-	} else if len(ay) != 2 {
-		t.Fatal(len(ay))
-	} else if n := ay[0].([]byte); string(n) != "" {
-		t.Fatal(string(n))
-	} else {
-		checkScanValues(t, ay[1], "4", "3", "2", "1", "0")
-	}
-
-	// testscan:9 for base64 is MDpkR1Z6ZEhOallXNDZPUT09Ow=
-	if ay, err := goredis.Values(c.Do("ADVREVSCAN", "default:testscan:", tp, "count", 1)); err != nil {
-		t.Error(err)
-		return
-	} else if len(ay) != 2 {
-		t.Fatal(len(ay))
-	} else if n := ay[0].([]byte); string(n) != "" {
-		t.Fatal(string(n))
-	} else {
-		if len(ay[1].([]interface{})) != 0 {
-			t.Fatal(ay[1])
-		}
-	}
-}
-
-func TestScan(t *testing.T) {
-	c := getTestConn(t)
-	defer c.Close()
-
-	if testing.Verbose() {
-		changeLogLevel(t, 4, gredisport+1)
-	}
-	testKVScan(t, c)
-	testHashKeyScan(t, c)
-	testListKeyScan(t, c)
-	testZSetKeyScan(t, c)
-	testSetKeyScan(t, c)
-	changeLogLevel(t, 2, gredisport+1)
-}
-
-func testKVScan(t *testing.T, c *goredis.PoolConn) {
-	for i := 0; i < 10; i++ {
-		if _, err := c.Do("set", "default:testscan:"+fmt.Sprintf("%d", i), []byte("value")); err != nil {
-			t.Fatal(err)
-		}
-	}
-	checkAdvanceScan(t, c, "KV")
-	checkAdvanceRevScan(t, c, "KV")
-}
-
-func testHashKeyScan(t *testing.T, c *goredis.PoolConn) {
-	for i := 0; i < 10; i++ {
-		if _, err := c.Do("hset", "default:testscan:"+fmt.Sprintf("%d", i), fmt.Sprintf("%d", i), []byte("value")); err != nil {
-			t.Fatal(err)
-		}
-	}
-
-	checkAdvanceScan(t, c, "HASH")
-	checkAdvanceRevScan(t, c, "HASH")
-}
-
-func testListKeyScan(t *testing.T, c *goredis.PoolConn) {
-	for i := 0; i < 10; i++ {
-		if _, err := c.Do("lpush", "default:testscan:"+fmt.Sprintf("%d", i), fmt.Sprintf("%d", i)); err != nil {
-			t.Fatal(err)
-		}
-	}
-
-	checkAdvanceScan(t, c, "LIST")
-	checkAdvanceRevScan(t, c, "HASH")
-}
-
-func testZSetKeyScan(t *testing.T, c *goredis.PoolConn) {
-	for i := 0; i < 10; i++ {
-		if _, err := c.Do("zadd", "default:testscan:"+fmt.Sprintf("%d", i), i, []byte("value")); err != nil {
-			t.Fatal(err)
-		}
-	}
-
-	checkAdvanceScan(t, c, "ZSET")
-	checkAdvanceRevScan(t, c, "HASH")
-}
-
-func testSetKeyScan(t *testing.T, c *goredis.PoolConn) {
-	for i := 0; i < 10; i++ {
-		if _, err := c.Do("sadd", "default:testscan:"+fmt.Sprintf("%d", i), fmt.Sprintf("%d", i)); err != nil {
-			t.Fatal(err)
-		}
-	}
-
-	checkAdvanceScan(t, c, "SET")
-	checkAdvanceRevScan(t, c, "HASH")
-}
-
-func TestHashScan(t *testing.T) {
-	c := getTestConn(t)
-	defer c.Close()
-
-	key := "default:testscan:scan_hash"
-	c.Do("HMSET", key, "a", 1, "b", 2)
-
-	if ay, err := goredis.Values(c.Do("HSCAN", key, "")); err != nil {
-		t.Fatal(err)
-	} else if len(ay) != 2 {
-		t.Fatal(len(ay))
-	} else {
-		checkScanValues(t, ay[1], "a", 1, "b", 2)
-	}
-
-	if ay, err := goredis.Values(c.Do("HREVSCAN", key, "c")); err != nil {
-		t.Fatal(err)
-	} else if len(ay) != 2 {
-		t.Fatal(len(ay))
-	} else {
-		checkScanValues(t, ay[1], "b", 2, "a", 1)
-	}
-}
-
-func TestSetScan(t *testing.T) {
-	c := getTestConn(t)
-	defer c.Close()
-
-	if testing.Verbose() {
-		changeLogLevel(t, 4, gredisport+1)
-	}
-	key := "default:test:scan_set"
-	c.Do("SADD", key, "a", "b")
-
-	if ay, err := goredis.Values(c.Do("SSCAN", key, "")); err != nil {
-		t.Fatal(err)
-	} else if len(ay) != 2 {
-		t.Fatal(len(ay))
-	} else {
-		checkScanValues(t, ay[1], "a", "b")
-	}
-
-	if ay, err := goredis.Values(c.Do("SREVSCAN", key, "c")); err != nil {
-		t.Fatal(err)
-	} else if len(ay) != 2 {
-		t.Fatal(len(ay))
-	} else {
-		checkScanValues(t, ay[1], "b", "a")
-	}
-	changeLogLevel(t, 2, gredisport+1)
-}
-
-func TestZSetScan(t *testing.T) {
-	c := getTestConn(t)
-	defer c.Close()
-
-	key := "default:test:scan_zset"
-	c.Do("ZADD", key, 1, "a", 2, "b")
-
-	if ay, err := goredis.Values(c.Do("ZSCAN", key, "")); err != nil {
-		t.Fatal(err)
-	} else if len(ay) != 2 {
-		t.Fatal(len(ay))
-	} else {
-		checkScanValues(t, ay[1], "a", 1, "b", 2)
-	}
-
-	if ay, err := goredis.Values(c.Do("ZREVSCAN", key, "c")); err != nil {
-		t.Fatal(err)
-	} else if len(ay) != 2 {
-		t.Fatal(len(ay))
-	} else {
-		checkScanValues(t, ay[1], "b", 2, "a", 1)
-	}
-}
-
-func TestJSON(t *testing.T) {
-	c := getTestConn(t)
-	defer c.Close()
-
-	key := "default:test:jsonapi_a"
-	n, err := goredis.Int(c.Do("json.keyexists", key))
-	assert.Nil(t, err)
-	assert.Equal(t, int(0), n)
-
-	strRet, err := goredis.String(c.Do("json.set", key, ".a", `"str"`))
-	assert.Nil(t, err)
-	assert.Equal(t, "OK", strRet)
-
-	n, err = goredis.Int(c.Do("json.keyexists", key))
-	assert.Nil(t, err)
-	assert.Equal(t, int(1), n)
-
-	strRets, err := goredis.Strings(c.Do("json.get", key, ".a"))
-	assert.Nil(t, err)
-	assert.Equal(t, 1, len(strRets))
-	assert.Equal(t, "str", strRets[0])
-
-	typeStr, err := goredis.String(c.Do("json.type", key, ".a"))
-	assert.Nil(t, err)
-	assert.Equal(t, "string", typeStr)
-
-	typeStr, err = goredis.String(c.Do("json.type", key, ""))
-	assert.Nil(t, err)
-	assert.Equal(t, "object", typeStr)
-
-	strRet, err = goredis.String(c.Do("json.set", key, "1", "3"))
-	assert.Nil(t, err)
-	assert.Equal(t, "OK", strRet)
-
-	strRets, err = goredis.Strings(c.Do("json.get", key, ""))
-	assert.Nil(t, err)
-	t.Log(strRets)
-	assert.Equal(t, 1, len(strRets))
-	assert.True(t, strRets[0] != "")
-	t.Log(strRets[0])
-	assert.True(t, strRets[0] == `{"a":"str","1":3}` || (strRets[0] == `{"1":3,"a":"str"}`))
-
-	strRets, err = goredis.Strings(c.Do("json.get", key, "a"))
-	assert.Nil(t, err)
-	assert.Equal(t, 1, len(strRets))
-	assert.Equal(t, "str", strRets[0])
-
-	strRets, err = goredis.Strings(c.Do("json.get", key, "1"))
-	assert.Nil(t, err)
-	assert.Equal(t, 1, len(strRets))
-	t.Log(strRets)
-	assert.Equal(t, "3", strRets[0])
-
-	strRets, err = goredis.Strings(c.Do("json.get", key, "1", "a"))
-	assert.Nil(t, err)
-	assert.Equal(t, 2, len(strRets))
-	t.Log(strRets)
-	assert.Equal(t, "3", strRets[0])
-	assert.Equal(t, "str", strRets[1])
-
-	n, err = goredis.Int(c.Do("json.objlen", key))
-	assert.Nil(t, err)
-	assert.Equal(t, 2, n)
-	strRets, err = goredis.Strings(c.Do("json.objkeys", key))
-	assert.Nil(t, err)
-	assert.Equal(t, 2, len(strRets))
-	for _, s := range strRets {
-		assert.True(t, s == "a" || s == "1")
-	}
-	c.Do("json.del", key, "1")
-	strRets, err = goredis.Strings(c.Do("json.get", key, "1"))
-	assert.Nil(t, err)
-	assert.Equal(t, 1, len(strRets))
-	assert.Equal(t, "", strRets[0])
-
-	typeStr, err = goredis.String(c.Do("json.type", key, "1"))
-	assert.Nil(t, err)
-	assert.Equal(t, "null", typeStr)
-
-	n, err = goredis.Int(c.Do("json.objlen", key))
-	assert.Nil(t, err)
-	assert.Equal(t, 1, n)
-	strRets, err = goredis.Strings(c.Do("json.objkeys", key))
-	assert.Nil(t, err)
-	assert.Equal(t, 1, len(strRets))
-	for _, s := range strRets {
-		assert.True(t, s == "a")
-	}
-
-	c.Do("json.del", key, "a")
-	strRets, err = goredis.Strings(c.Do("json.get", key, ".a"))
-	assert.Nil(t, err)
-	assert.Equal(t, 1, len(strRets))
-	assert.Equal(t, "", strRets[0])
-
-	n, err = goredis.Int(c.Do("json.objlen", key))
-	assert.Nil(t, err)
-	assert.Equal(t, 0, n)
-	strRets, err = goredis.Strings(c.Do("json.objkeys", key))
-	assert.Nil(t, err)
-	assert.Equal(t, 0, len(strRets))
-}
-
-func TestJSONInvalidJSON(t *testing.T) {
-	c := getTestConn(t)
-	defer c.Close()
-
-	key := "default:test:jsonapi_invalid"
-
-	strRet, err := goredis.String(c.Do("json.set", key, ".a", `"str"`))
-	assert.Nil(t, err)
-	assert.Equal(t, "OK", strRet)
-
-	strRet, err = goredis.String(c.Do("json.set", key, "1", "3"))
-	assert.Nil(t, err)
-	assert.Equal(t, "OK", strRet)
-
-	_, err = c.Do("json.set", key, "2", "invalid_str")
-	assert.NotNil(t, err)
-}
-
-func TestJSONSetComplexJSON(t *testing.T) {
-	c := getTestConn(t)
-	defer c.Close()
-
-	key := "default:test:jsonapi_complex"
-
-	strRet, err := goredis.String(c.Do("json.set", key, "", `{
-        "address": {
-            "street": "2 Avenue",
-            "zipcode": "10075",
-            "building": "1480",
-            "coord": [-73.9557413, 40.7720266]
-        },
-        "borough": "Manhattan",
-        "cuisine": "Italian",
-        "grades": [
-            {
-                "date": "2014-10-01",
-                "grade": "A",
-                "score": 11
-            },
-            {
-                "date": "2014-01-16",
-                "grade": "B",
-                "score": 17
-            }
-        ],
-        "name": "Vella",
-        "restaurant_id": "41704620"
-	}`))
-
-	assert.Nil(t, err)
-	assert.Equal(t, "OK", strRet)
-	strRets, err := goredis.Strings(c.Do("json.get", key, "borough"))
-	assert.Nil(t, err)
-	assert.Equal(t, 1, len(strRets))
-	assert.Equal(t, "Manhattan", strRets[0])
-	strRets, err = goredis.Strings(c.Do("json.get", key, "address.zipcode"))
-	assert.Nil(t, err)
-	assert.Equal(t, 1, len(strRets))
-	assert.Equal(t, "10075", strRets[0])
-	strRets, err = goredis.Strings(c.Do("json.get", key, "grades.0.score"))
-	assert.Nil(t, err)
-	assert.Equal(t, 1, len(strRets))
-	assert.Equal(t, "11", strRets[0])
-	c.Do("json.set", key, "cuisine", `"American"`)
-	c.Do("json.set", key, "address.street", `"East 31st Street"`)
-	strRets, err = goredis.Strings(c.Do("json.get", key, "cuisine"))
-	assert.Nil(t, err)
-	assert.Equal(t, 1, len(strRets))
-	assert.Equal(t, "American", strRets[0])
-	strRets, err = goredis.Strings(c.Do("json.get", key, "address.street"))
-	assert.Nil(t, err)
-	assert.Equal(t, 1, len(strRets))
-	assert.Equal(t, "East 31st Street", strRets[0])
-}
-
-func TestJSONArrayOp(t *testing.T) {
-	c := getTestConn(t)
-	defer c.Close()
-
-	key := "default:test:json_arrayop_d"
-	_, err := c.Do("json.set", key, "", `[1, 2]`)
-	assert.Nil(t, err)
-	n, err := goredis.Int(c.Do("json.arrappend", key, ".", `{"3":[]}`))
-	assert.Nil(t, err)
-	assert.Equal(t, 3, n)
-
-	n, err = goredis.Int(c.Do("json.arrappend", key, ".", "4", "5"))
-	assert.Nil(t, err)
-	assert.Equal(t, 5, n)
-
-	n, err = goredis.Int(c.Do("json.arrlen", key))
-	assert.Nil(t, err)
-	assert.Equal(t, 5, n)
-
-	n, err = goredis.Int(c.Do("json.arrappend", key, "2.3", "33", "34"))
-	assert.Nil(t, err)
-	assert.Equal(t, 2, n)
-
-	n, err = goredis.Int(c.Do("json.arrlen", key, "2.3"))
-	assert.Nil(t, err)
-	assert.Equal(t, 2, n)
-
-	typeStr, err := goredis.String(c.Do("json.type", key, "2.3"))
-	assert.Nil(t, err)
-	assert.Equal(t, "array", typeStr)
-
-	typeStr, err = goredis.String(c.Do("json.type", key))
-	assert.Nil(t, err)
-	assert.Equal(t, "array", typeStr)
-
-	poped, err := goredis.String(c.Do("json.arrpop", key))
-	assert.Nil(t, err)
-	assert.Equal(t, "5", poped)
-
-	poped, err = goredis.String(c.Do("json.arrpop", key))
-	assert.Nil(t, err)
-	assert.Equal(t, "4", poped)
-
-	n, err = goredis.Int(c.Do("json.arrlen", key))
-	assert.Nil(t, err)
-	assert.Equal(t, 3, n)
-
-	poped, err = goredis.String(c.Do("json.arrpop", key, "2.3"))
-	assert.Nil(t, err)
-	assert.Equal(t, "34", poped)
-
-	n, err = goredis.Int(c.Do("json.arrlen", key, "2.3"))
-	assert.Nil(t, err)
-	assert.Equal(t, 1, n)
-
-	poped, err = goredis.String(c.Do("json.arrpop", key))
-	assert.Nil(t, err)
-	assert.Equal(t, `{"3":[33]}`, poped)
-
-	n, err = goredis.Int(c.Do("json.arrlen", key))
-	assert.Nil(t, err)
-	assert.Equal(t, 2, n)
-
-	poped, err = goredis.String(c.Do("json.arrpop", key))
-	assert.Nil(t, err)
-	assert.Equal(t, "2", poped)
-	poped, err = goredis.String(c.Do("json.arrpop", key))
-	assert.Nil(t, err)
-	assert.Equal(t, "1", poped)
-
-	n, err = goredis.Int(c.Do("json.arrlen", key))
-	assert.Nil(t, err)
-	assert.Equal(t, 0, n)
-
-	poped, err = goredis.String(c.Do("json.arrpop", key))
-	assert.Nil(t, err)
-	assert.Equal(t, "", poped)
-}
-
-func TestJSONErrorParams(t *testing.T) {
-	c := getTestConn(t)
-	defer c.Close()
-
-	key := "default:test:json_err_param"
-	if _, err := c.Do("json.set", key); err == nil {
-		t.Fatalf("invalid err of %v", err)
-	}
-
-	if _, err := c.Do("json.get", key); err == nil {
-		t.Fatalf("invalid err of %v", err)
-	}
-
-	if _, err := c.Do("json.del", key); err == nil {
-		t.Fatalf("invalid err of %v", err)
-	}
-
-	if _, err := c.Do("json.arrylen"); err == nil {
-		t.Fatalf("invalid err of %v", err)
-	}
-
-	if _, err := c.Do("json.arrappend", key, "a"); err == nil {
-		t.Fatalf("invalid err of %v", err)
-	}
-
-	if _, err := c.Do("json.arrpop"); err == nil {
-		t.Fatalf("invalid err of %v", err)
-	}
-
-	if _, err := c.Do("json.objkeys"); err == nil {
-		t.Fatalf("invalid err of %v", err)
-	}
-
-	if _, err := c.Do("json.objlen"); err == nil {
-		t.Fatalf("invalid err of %v", err)
-	}
-}
-
-func TestSyncerOnlyWrite(t *testing.T) {
-	c := getTestConn(t)
-	defer c.Close()
-
-	key1 := "default:test:synceronly"
-	key2 := "default:test:synceronly2"
-	_, err := goredis.String(c.Do("set", key1, "1234"))
-	_, err = goredis.String(c.Do("set", key2, "1234"))
-	assert.Nil(t, err)
-	node.SetSyncerOnly(true)
-	defer node.SetSyncerOnly(false)
-
-	_, err = goredis.String(c.Do("getset", key1, "12345"))
-	assert.NotNil(t, err)
-	assert.True(t, strings.HasPrefix(err.Error(), "The cluster is only allowing syncer write"))
-	_, err = goredis.String(c.Do("set", key1, "12345"))
-	assert.NotNil(t, err)
-	assert.True(t, strings.HasPrefix(err.Error(), "The cluster is only allowing syncer write"))
-	_, err = goredis.String(c.Do("plset", key1, "12345"))
-	assert.NotNil(t, err)
-	assert.True(t, strings.HasPrefix(err.Error(), "The cluster is only allowing syncer write"))
-
-	// failed write should not change the key value
-	if v, err := goredis.String(c.Do("get", key1)); err != nil {
-		t.Fatal(err)
-	} else if v != "1234" {
-		t.Fatal(v)
-	}
-
-	if ay, err := goredis.Values(c.Do("ADVSCAN", "default:testscan:"+"", "kv", "count", 5)); err != nil {
-		t.Error(err)
-	} else if len(ay) != 2 {
-		t.Fatal(len(ay))
-	}
-
-	if ay, err := goredis.Values(c.Do("SCAN", "default:testscan:"+"", "count", 5)); err != nil {
-		t.Error(err)
-	} else if len(ay) != 2 {
-		t.Fatal(len(ay))
-	}
-
-	if n, err := goredis.Int(c.Do("exists", key1)); err != nil {
-		t.Fatal(err)
-	} else if n != 1 {
-		t.Fatal(n)
-	}
-	if n, err := goredis.Int(c.Do("exists", key1, key2)); err != nil {
-		t.Fatal(err)
-	} else if n != 2 {
-		t.Fatal(n)
-	}
-
-	_, err = goredis.Int(c.Do("del", key1, key2))
-	assert.NotNil(t, err)
-	assert.True(t, strings.HasPrefix(err.Error(), "The cluster is only allowing syncer write"))
-
-	// failed del should not change the key
-	if n, err := goredis.Int(c.Do("exists", key1)); err != nil {
-		t.Fatal(err)
-	} else if n != 1 {
-		t.Fatal(n)
-	}
-	if n, err := goredis.Int(c.Do("exists", key1, key2)); err != nil {
-		t.Fatal(err)
-	} else if n != 2 {
-		t.Fatal(n)
-	}
->>>>>>> 0e1eafde
 }