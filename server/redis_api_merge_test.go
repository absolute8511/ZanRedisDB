--- conflicted
+++ resolved
@@ -293,11 +293,7 @@
 	checkMergeAdvanceScan(t, c, "SET")
 }
 
-<<<<<<< HEAD
-func TestKVMergecan(t *testing.T) {
-=======
 func TestKVMergeScanCrossTable(t *testing.T) {
->>>>>>> e7f4fc16
 
 	c := getMergeTestConn(t)
 	defer c.Close()
@@ -322,14 +318,8 @@
 		if err != nil {
 			t.Fatal(err)
 		}
-<<<<<<< HEAD
-
-		for _, v := range a {
-			fmt.Println(v)
-=======
 		if len(a) != 20 {
 			t.Fatal("want 20 get ", len(a))
->>>>>>> e7f4fc16
 		}
 	}
 }