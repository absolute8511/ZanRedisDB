package server

import (
	"errors"
	"io"
	"net/http"
	"net/url"
	"os"
	"strconv"
	"strings"
	"sync"
	"time"

	"github.com/absolute8511/ZanRedisDB/cluster"
	"github.com/absolute8511/ZanRedisDB/cluster/datanode_coord"
	"github.com/absolute8511/ZanRedisDB/common"
	"github.com/absolute8511/ZanRedisDB/node"
	"github.com/absolute8511/ZanRedisDB/raft"
	"github.com/absolute8511/ZanRedisDB/raft/raftpb"
	"github.com/absolute8511/ZanRedisDB/stats"
	"github.com/absolute8511/ZanRedisDB/transport/rafthttp"
	"github.com/coreos/etcd/pkg/types"
	"github.com/tidwall/redcon"
	"golang.org/x/net/context"
)

var (
	errRaftGroupNotReady = errors.New("raft group not ready")
)

var sLog = common.NewLevelLogger(common.LOG_INFO, common.NewDefaultLogger("server"))

func SetLogger(level int32, logger common.Logger) {
	sLog.SetLevel(level)
	sLog.Logger = logger
}

func SLogger() *common.LevelLogger {
	return sLog
}

type Server struct {
	mutex         sync.Mutex
	conf          ServerConfig
	stopC         chan struct{}
	raftHttpDoneC chan struct{}
	wg            sync.WaitGroup
	router        http.Handler
	raftTransport *rafthttp.Transport
	dataCoord     *datanode_coord.DataCoordinator
	nsMgr         *node.NamespaceMgr
	startTime     time.Time
	maxScanJob    int
	scanStats     common.ScanStats
}

func NewServer(conf ServerConfig) *Server {
	hname, err := os.Hostname()
	if err != nil {
		sLog.Fatal(err)
	}
	if conf.TickMs < 100 {
		conf.TickMs = 100
	}
	if conf.ElectionTick < 5 {
		conf.ElectionTick = 5
	}
<<<<<<< HEAD
	if conf.MaxScanJob <= 0 {
		conf.MaxScanJob = common.MAX_SCAN_JOB
=======
	if conf.ProfilePort == 0 {
		conf.ProfilePort = 6666
>>>>>>> 35979ec2
	}
	myNode := &cluster.NodeInfo{
		NodeIP:      conf.BroadcastAddr,
		Hostname:    hname,
		RedisPort:   strconv.Itoa(conf.RedisAPIPort),
		HttpPort:    strconv.Itoa(conf.HttpAPIPort),
		Version:     common.VerBinary,
		Tags:        make(map[string]bool),
		DataRoot:    conf.DataDir,
		RsyncModule: "zanredisdb",
	}
	if conf.DataRsyncModule != "" {
		myNode.RsyncModule = conf.DataRsyncModule
	}

	if conf.ClusterID == "" {
		sLog.Fatalf("cluster id can not be empty")
	}
	if conf.BroadcastInterface != "" {
		myNode.NodeIP = common.GetIPv4ForInterfaceName(conf.BroadcastInterface)
	}
	if myNode.NodeIP == "" {
		myNode.NodeIP = conf.BroadcastAddr
	} else {
		conf.BroadcastAddr = myNode.NodeIP
	}
	if myNode.NodeIP == "0.0.0.0" || myNode.NodeIP == "" {
		sLog.Fatalf("can not decide the broadcast ip: %v", myNode.NodeIP)
	}
	conf.LocalRaftAddr = strings.Replace(conf.LocalRaftAddr, "0.0.0.0", myNode.NodeIP, 1)
	myNode.RaftTransportAddr = conf.LocalRaftAddr
	for _, tag := range conf.Tags {
		myNode.Tags[tag] = true
	}
	os.MkdirAll(conf.DataDir, common.DIR_PERM)

	s := &Server{
		conf:          conf,
		stopC:         make(chan struct{}),
		raftHttpDoneC: make(chan struct{}),
		startTime:     time.Now(),
		maxScanJob:    conf.MaxScanJob,
	}

	ts := &stats.TransportStats{}
	ts.Initialize()
	s.raftTransport = &rafthttp.Transport{
		DialTimeout: time.Second * 5,
		ClusterID:   conf.ClusterID,
		Raft:        s,
		Snapshotter: s,
		TrStats:     ts,
		PeersStats:  stats.NewPeersStats(),
		ErrorC:      nil,
	}
	mconf := &node.MachineConfig{
		BroadcastAddr: conf.BroadcastAddr,
		HttpAPIPort:   conf.HttpAPIPort,
		LocalRaftAddr: conf.LocalRaftAddr,
		DataRootDir:   conf.DataDir,
		TickMs:        conf.TickMs,
		ElectionTick:  conf.ElectionTick,
		RocksDBOpts:   conf.RocksDBOpts,
	}
	s.nsMgr = node.NewNamespaceMgr(s.raftTransport, mconf)
	myNode.RegID = mconf.NodeID

	if conf.EtcdClusterAddresses != "" {
		r := cluster.NewDNEtcdRegister(conf.EtcdClusterAddresses)
		s.dataCoord = datanode_coord.NewDataCoordinator(conf.ClusterID, myNode, s.nsMgr)
		if err := s.dataCoord.SetRegister(r); err != nil {
			sLog.Fatalf("failed to init register for coordinator: %v", err)
		}
		s.raftTransport.ID = types.ID(s.dataCoord.GetMyRegID())
		s.nsMgr.SetClusterInfoInterface(s.dataCoord)
	} else {
		s.raftTransport.ID = types.ID(myNode.RegID)
	}

	return s
}

func (self *Server) Stop() {
	sLog.Infof("server begin stopping")
	if self.dataCoord != nil {
		self.dataCoord.Stop()
	} else {
		self.nsMgr.Stop()
	}
	close(self.stopC)
	self.raftTransport.Stop()
	<-self.raftHttpDoneC
	self.wg.Wait()
	sLog.Infof("server stopped")
}

func (self *Server) GetNamespace(ns string, pk []byte) (*node.NamespaceNode, error) {
	return self.nsMgr.GetNamespaceNodeWithPrimaryKey(ns, pk)
}
func (self *Server) GetNamespaceFromFullName(ns string) *node.NamespaceNode {
	return self.nsMgr.GetNamespaceNode(ns)
}

func (self *Server) GetStats(leaderOnly bool) common.ServerStats {
	var ss common.ServerStats
	ss.NSStats = self.nsMgr.GetStats(leaderOnly)
	ss.ScanStats = self.scanStats.Copy()
	return ss
}

func (self *Server) OptimizeDB() {
	self.nsMgr.OptimizeDB()
}

func (self *Server) InitKVNamespace(id uint64, conf *node.NamespaceConfig, join bool) (*node.NamespaceNode, error) {
	return self.nsMgr.InitNamespaceNode(conf, id, join)
}

func (self *Server) RestartAsStandalone(fullNamespace string) error {
	if self.dataCoord != nil {
		return self.dataCoord.RestartAsStandalone(fullNamespace)
	}
	return nil
}

func (self *Server) Start() {
	self.raftTransport.Start()
	self.wg.Add(1)
	go func() {
		defer self.wg.Done()
		self.serveRaft()
	}()

	if self.dataCoord != nil {
		err := self.dataCoord.Start()
		if err != nil {
			sLog.Fatalf("data coordinator start failed: %v", err)
		}
	} else {
		self.nsMgr.Start()
	}

	// api server should disable the api request while starting until replay log finished and
	// also while we recovery we need to disable api.
	self.wg.Add(2)
	go func() {
		defer self.wg.Done()
		self.serveRedisAPI(self.conf.RedisAPIPort, self.stopC)
	}()
	go func() {
		defer self.wg.Done()
		self.serveHttpAPI(self.conf.HttpAPIPort, self.stopC)
	}()
}

func (self *Server) GetHandler(cmdName string, cmd redcon.Command) (common.CommandFunc, redcon.Command, error) {
	if len(cmd.Args) < 2 {
		return nil, cmd, common.ErrInvalidArgs
	}
	rawKey := cmd.Args[1]

	namespace, pk, err := common.ExtractNamesapce(rawKey)
	if err != nil {
		sLog.Infof("failed to get the namespace of the redis command:%v", string(rawKey))
		return nil, cmd, err
	}
	// we need decide the partition id from the primary key
	// if the command need cross multi partitions, we need handle separate
	n, err := self.nsMgr.GetNamespaceNodeWithPrimaryKey(namespace, pk)
	if err != nil {
		return nil, cmd, err
	}
	// TODO: for multi primary keys such as mset, mget, we need make sure they are all in the same partition
	h, ok := n.Node.GetHandler(cmdName)
	if !ok {
		return nil, cmd, common.ErrInvalidCommand
	}
	// TODO: to make consistence, read command should request the raft read index if not leader
	return h, cmd, nil
}

func (self *Server) GetScanHandler(cmdName string, cmd redcon.Command) (common.ScanCommandFunc, redcon.Command, error) {
	if len(cmd.Args) < 2 {
		return nil, cmd, common.ErrInvalidArgs
	}
	rawKey := cmd.Args[1]

	namespace, pk, err := common.ExtractNamesapce(rawKey)
	if err != nil {
		sLog.Infof("failed to get the namespace of the redis command:%v", string(rawKey))
		return nil, cmd, err
	}
	// we need decide the partition id from the primary key
	n, err := self.nsMgr.GetNamespaceNodeWithPrimaryKey(namespace, pk)
	if err != nil {
		return nil, cmd, err
	}
	// TODO: for multi primary keys such as mset, mget, we need make sure they are all in the same partition
	h, ok := n.Node.GetScanHandler(cmdName)
	if !ok {
		return nil, cmd, common.ErrInvalidCommand
	}
	// TODO: to make consistence, read command should request the raft read index if not leader
	return h, cmd, nil
}

func (self *Server) GetScanHandlers(cmdName string, cmd redcon.Command) ([]common.ScanCommandFunc, redcon.Command, error) {
	if len(cmd.Args) < 2 {
		return nil, cmd, common.ErrInvalidArgs
	}
	rawKey := cmd.Args[1]

	namespace, _, err := common.ExtractNamesapce(rawKey)
	if err != nil {
		sLog.Infof("failed to get the namespace of the redis command:%v", string(rawKey))
		return nil, cmd, err
	}

	nodes, err := self.nsMgr.GetNamespaceNodesWithBaseName(namespace)
	if err != nil {
		return nil, cmd, err
	}

	var handlers []common.ScanCommandFunc
	for _, v := range nodes {
		h, ok := v.Node.GetScanHandler(cmdName)
		if ok {
			handlers = append(handlers, h)
		}
	}

	if len(handlers) <= 0 {
		return nil, cmd, common.ErrInvalidCommand
	}

	return handlers, cmd, nil
}

func (self *Server) serveRaft() {
	url, err := url.Parse(self.conf.LocalRaftAddr)
	if err != nil {
		sLog.Fatalf("failed parsing raft url: %v", err)
	}
	ln, err := common.NewStoppableListener(url.Host, self.stopC)
	if err != nil {
		sLog.Fatalf("failed to listen rafthttp : %v", err)
	}
	err = (&http.Server{Handler: self.raftTransport.Handler()}).Serve(ln)
	select {
	case <-self.stopC:
	default:
		sLog.Fatalf("failed to serve rafthttp : %v", err)
	}
	sLog.Infof("raft http transport exit")
	close(self.raftHttpDoneC)
}

// implement the Raft interface for transport
func (self *Server) Process(ctx context.Context, m raftpb.Message) error {
	if m.Type == raftpb.MsgVoteResp {
		sLog.Infof("got message from raft transport %v ", m.String())
	}
	kv := self.nsMgr.GetNamespaceNodeFromGID(m.ToGroup.GroupId)
	if kv == nil {
		sLog.Errorf("kv namespace not found while processing %v ", m.String())
		return node.ErrNamespacePartitionNotFound
	}
	if !kv.IsReady() {
		return errRaftGroupNotReady
	}
	return kv.Node.Process(ctx, m)
}

func (self *Server) IsPeerRemoved(peerID uint64) bool { return false }

func (self *Server) ReportUnreachable(id uint64, group raftpb.Group) {
	//sLog.Infof("report node %v in group %v unreachable", id, group)
	kv := self.nsMgr.GetNamespaceNodeFromGID(group.GroupId)
	if kv == nil {
		sLog.Errorf("kv namespace not found %v ", group.GroupId)
		return
	}
	if !kv.IsReady() {
		return
	}
	kv.Node.ReportUnreachable(id, group)
}

func (self *Server) ReportSnapshot(id uint64, gp raftpb.Group, status raft.SnapshotStatus) {
	sLog.Infof("node %v in group %v snapshot status: %v", id, gp, status)
	kv := self.nsMgr.GetNamespaceNodeFromGID(gp.GroupId)
	if kv == nil {
		sLog.Errorf("kv namespace not found %v ", gp.GroupId)
		return
	}
	if !kv.IsReady() {
		return
	}

	kv.Node.ReportSnapshot(id, gp, status)
}

// implement the snapshotter interface for transport
func (self *Server) SaveDBFrom(r io.Reader, msg raftpb.Message) (int64, error) {
	kv := self.nsMgr.GetNamespaceNodeFromGID(msg.ToGroup.GroupId)
	if kv == nil {
		return 0, node.ErrNamespacePartitionNotFound
	}
	if !kv.IsReady() {
		return 0, errRaftGroupNotReady
	}

	return kv.Node.SaveDBFrom(r, msg)
}<|MERGE_RESOLUTION|>--- conflicted
+++ resolved
@@ -65,13 +65,11 @@
 	if conf.ElectionTick < 5 {
 		conf.ElectionTick = 5
 	}
-<<<<<<< HEAD
 	if conf.MaxScanJob <= 0 {
 		conf.MaxScanJob = common.MAX_SCAN_JOB
-=======
+	}
 	if conf.ProfilePort == 0 {
 		conf.ProfilePort = 6666
->>>>>>> 35979ec2
 	}
 	myNode := &cluster.NodeInfo{
 		NodeIP:      conf.BroadcastAddr,
