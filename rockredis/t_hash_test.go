--- conflicted
+++ resolved
@@ -1,18 +1,11 @@
 package rockredis
 
 import (
-<<<<<<< HEAD
 	"github.com/absolute8511/ZanRedisDB/common"
 	"github.com/stretchr/testify/assert"
 	"os"
 	"testing"
 	"time"
-=======
-	"os"
-	"testing"
-
-	"github.com/absolute8511/ZanRedisDB/common"
->>>>>>> 233109a6
 )
 
 func TestHashCodec(t *testing.T) {
