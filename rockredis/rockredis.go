package rockredis

import (
	"errors"
	"fmt"
	"io"
	"os"
	"path"
	"path/filepath"
	"sort"
	"strconv"
	"strings"
	"sync"
	"sync/atomic"
	"time"

	"github.com/absolute8511/ZanRedisDB/common"
	"github.com/absolute8511/gorocksdb"
	"github.com/shirou/gopsutil/mem"
)

const (
	MAX_CHECKPOINT_NUM = 10
)

var dbLog = common.NewLevelLogger(common.LOG_INFO, common.NewDefaultLogger("db"))

func SetLogger(level int32, logger common.Logger) {
	dbLog.SetLevel(level)
	dbLog.Logger = logger
}

func GetCheckpointDir(term uint64, index uint64) string {
	return fmt.Sprintf("%016x-%016x", term, index)
}

var batchableCmds map[string]bool

type RockOptions struct {
	VerifyReadChecksum             bool   `json:"verify_read_checksum"`
	BlockSize                      int    `json:"block_size"`
	BlockCache                     int64  `json:"block_cache"`
	CacheIndexAndFilterBlocks      bool   `json:"cache_index_and_filter_blocks"`
	WriteBufferSize                int    `json:"write_buffer_size"`
	MaxWriteBufferNumber           int    `json:"max_write_buffer_number"`
	MinWriteBufferNumberToMerge    int    `json:"min_write_buffer_number_to_merge"`
	Level0FileNumCompactionTrigger int    `json:"level0_file_num_compaction_trigger"`
	MaxBytesForLevelBase           uint64 `json:"max_bytes_for_level_base"`
	TargetFileSizeBase             uint64 `json:"target_file_size_base"`
	MaxBackgroundFlushes           int    `json:"max_background_flushes"`
	MaxBackgroundCompactions       int    `json:"max_background_compactions"`
	MinLevelToCompress             int    `json:"min_level_to_compress"`
	MaxMainifestFileSize           uint64 `json:"max_mainifest_file_size"`
	RateBytesPerSec                int64  `json:"rate_bytes_per_sec"`
}

func FillDefaultOptions(opts *RockOptions) {
	// use large block to reduce index block size for hdd
	// if using ssd, should use the default value
	if opts.BlockSize <= 0 {
		opts.BlockSize = 1024 * 64
	}
	// should about 20% less than host RAM
	// http://smalldatum.blogspot.com/2016/09/tuning-rocksdb-block-cache.html
	if opts.BlockCache <= 0 {
		v, err := mem.VirtualMemory()
		if err != nil {
			opts.BlockCache = 1024 * 1024 * 128
		} else {
			opts.BlockCache = int64(v.Total / 100)
			if opts.BlockCache < 1024*1024*64 {
				opts.BlockCache = 1024 * 1024 * 64
			} else if opts.BlockCache > 1024*1024*1024*8 {
				opts.BlockCache = 1024 * 1024 * 1024 * 8
			}
		}
	}
	// keep level0_file_num_compaction_trigger * write_buffer_size * min_write_buffer_number_tomerge = max_bytes_for_level_base to minimize write amplification
	if opts.WriteBufferSize <= 0 {
		opts.WriteBufferSize = 1024 * 1024 * 64
	}
	if opts.MaxWriteBufferNumber <= 0 {
		opts.MaxWriteBufferNumber = 6
	}
	if opts.MinWriteBufferNumberToMerge <= 0 {
		opts.MinWriteBufferNumberToMerge = 2
	}
	if opts.Level0FileNumCompactionTrigger <= 0 {
		opts.Level0FileNumCompactionTrigger = 2
	}
	if opts.MaxBytesForLevelBase <= 0 {
		opts.MaxBytesForLevelBase = 1024 * 1024 * 256
	}
	if opts.TargetFileSizeBase <= 0 {
		opts.TargetFileSizeBase = 1024 * 1024 * 64
	}
	if opts.MaxBackgroundFlushes <= 0 {
		opts.MaxBackgroundFlushes = 2
	}
	if opts.MaxBackgroundCompactions <= 0 {
		opts.MaxBackgroundCompactions = 4
	}
	if opts.MinLevelToCompress <= 0 {
		opts.MinLevelToCompress = 3
	}
	if opts.MaxMainifestFileSize <= 0 {
		opts.MaxMainifestFileSize = 1024 * 1024 * 32
	}
}

type RockConfig struct {
	DataDir            string
	EnableTableCounter bool
<<<<<<< HEAD
	DefaultReadOpts    *gorocksdb.ReadOptions
	DefaultWriteOpts   *gorocksdb.WriteOptions
	ExpirationPolicy   common.ExpirationPolicy
=======
	// this will ignore all update and non-exist delete
	EstimateTableCounter bool
	DefaultReadOpts      *gorocksdb.ReadOptions
	DefaultWriteOpts     *gorocksdb.WriteOptions
>>>>>>> cff9467c
	RockOptions
}

func NewRockConfig() *RockConfig {
	c := &RockConfig{
		DefaultReadOpts:      gorocksdb.NewDefaultReadOptions(),
		DefaultWriteOpts:     gorocksdb.NewDefaultWriteOptions(),
		EnableTableCounter:   true,
		EstimateTableCounter: false,
	}
	c.DefaultReadOpts.SetVerifyChecksums(false)
	FillDefaultOptions(&c.RockOptions)
	return c
}

type CheckpointSortNames []string

func (self CheckpointSortNames) Len() int {
	return len(self)
}

func (self CheckpointSortNames) Swap(i, j int) {
	self[i], self[j] = self[j], self[i]
}

func (self CheckpointSortNames) Less(i, j int) bool {
	left := path.Base(self[i])
	right := path.Base(self[j])
	lsplit := strings.SplitN(left, "-", 2)
	rsplit := strings.SplitN(right, "-", 2)
	if len(lsplit) != 2 || len(rsplit) != 2 {
		dbLog.Panicf("the checkpoint name is not valid: %v, %v", left, right)
	}
	lterm, err := strconv.ParseUint(lsplit[0], 16, 64)
	if err != nil {
		dbLog.Panicf("the checkpoint name is not valid: %v, %v, %v", left, right, err)
	}
	lindex, _ := strconv.ParseUint(lsplit[1], 16, 64)
	rterm, _ := strconv.ParseUint(rsplit[0], 16, 64)
	rindex, _ := strconv.ParseUint(rsplit[1], 16, 64)
	if lterm == rterm {
		return lindex < rindex
	}
	return lterm < rterm
}

func purgeOldCheckpoint(keepNum int, checkpointDir string) {
	defer func() {
		if e := recover(); e != nil {
			dbLog.Infof("purge old checkpoint failed: %v", e)
		}
	}()
	checkpointList, err := filepath.Glob(path.Join(checkpointDir, "*-*"))
	if err != nil {
		return
	}
	if len(checkpointList) > keepNum {
		sortedNameList := CheckpointSortNames(checkpointList)
		sort.Sort(sortedNameList)
		for i := 0; i < len(sortedNameList)-keepNum; i++ {
			os.RemoveAll(sortedNameList[i])
			dbLog.Infof("clean checkpoint : %v", sortedNameList[i])
		}
	}
}

type RockDB struct {
	expiration
	cfg              *RockConfig
	eng              *gorocksdb.DB
	dbOpts           *gorocksdb.Options
	defaultWriteOpts *gorocksdb.WriteOptions
	defaultReadOpts  *gorocksdb.ReadOptions
	wb               *gorocksdb.WriteBatch
	lruCache         *gorocksdb.Cache
	quit             chan struct{}
	wg               sync.WaitGroup
	backupC          chan *BackupInfo
	engOpened        int32
	isBatching       int32
}

func OpenRockDB(cfg *RockConfig) (*RockDB, error) {
	if len(cfg.DataDir) == 0 {
		return nil, errors.New("config error")
	}

	os.MkdirAll(cfg.DataDir, common.DIR_PERM)
	// options need be adjust due to using hdd or sdd, please reference
	// https://github.com/facebook/rocksdb/wiki/RocksDB-Tuning-Guide
	bbto := gorocksdb.NewDefaultBlockBasedTableOptions()
	// use large block to reduce index block size for hdd
	// if using ssd, should use the default value
	bbto.SetBlockSize(cfg.BlockSize)
	// should about 20% less than host RAM
	// http://smalldatum.blogspot.com/2016/09/tuning-rocksdb-block-cache.html
	lru := gorocksdb.NewLRUCache(cfg.BlockCache)
	bbto.SetBlockCache(lru)
	// cache index and filter blocks can save some memory,
	// if not cache, the index and filter will be pre-loaded in memory
	bbto.SetCacheIndexAndFilterBlocks(cfg.CacheIndexAndFilterBlocks)
	// /* filter should not block_based, use sst based to reduce cpu */
	filter := gorocksdb.NewBloomFilter(10, false)
	bbto.SetFilterPolicy(filter)
	opts := gorocksdb.NewDefaultOptions()
	// optimize filter for hit, use less memory since last level will has no bloom filter
	// opts.OptimizeFilterForHits(true)
	opts.SetBlockBasedTableFactory(bbto)

	if cfg.RateBytesPerSec > 0 {
		rateLimiter := gorocksdb.NewGenericRateLimiter(cfg.RateBytesPerSec)
		opts.SetRateLimiter(rateLimiter)
	}

	opts.SetCreateIfMissing(true)
	opts.SetMaxOpenFiles(-1)
	// keep level0_file_num_compaction_trigger * write_buffer_size * min_write_buffer_number_tomerge = max_bytes_for_level_base to minimize write amplification
	opts.SetWriteBufferSize(cfg.WriteBufferSize)
	opts.SetMaxWriteBufferNumber(cfg.MaxWriteBufferNumber)
	opts.SetMinWriteBufferNumberToMerge(cfg.MinWriteBufferNumberToMerge)
	opts.SetLevel0FileNumCompactionTrigger(cfg.Level0FileNumCompactionTrigger)
	opts.SetMaxBytesForLevelBase(cfg.MaxBytesForLevelBase)
	opts.SetTargetFileSizeBase(cfg.TargetFileSizeBase)
	opts.SetMaxBackgroundFlushes(cfg.MaxBackgroundFlushes)
	opts.SetMaxBackgroundCompactions(cfg.MaxBackgroundCompactions)
	opts.SetMinLevelToCompress(cfg.MinLevelToCompress)
	// we use table, so we use prefix seek feature
	opts.SetPrefixExtractor(gorocksdb.NewFixedPrefixTransform(3))
	opts.SetMemtablePrefixBloomSizeRatio(0.1)
	opts.EnableStatistics()
	opts.SetMaxLogFileSize(1024 * 1024 * 32)
	opts.SetLogFileTimeToRoll(3600 * 24 * 3)
	opts.SetMaxManifestFileSize(cfg.MaxMainifestFileSize)
	// https://github.com/facebook/mysql-5.6/wiki/my.cnf-tuning
	// rate limiter need to reduce the compaction io
	opts.SetUint64AddMergeOperator()

	db := &RockDB{
		cfg:              cfg,
		dbOpts:           opts,
		lruCache:         lru,
		defaultReadOpts:  cfg.DefaultReadOpts,
		defaultWriteOpts: cfg.DefaultWriteOpts,
		wb:               gorocksdb.NewWriteBatch(),
		backupC:          make(chan *BackupInfo),
		quit:             make(chan struct{}),
	}
	eng, err := gorocksdb.OpenDb(opts, db.GetDataDir())
	if err != nil {
		return nil, err
	}
	db.eng = eng
	atomic.StoreInt32(&db.engOpened, 1)
	os.MkdirAll(db.GetBackupDir(), common.DIR_PERM)
	dbLog.Infof("rocksdb opened: %v", db.GetDataDir())

	switch cfg.ExpirationPolicy {
	case common.ConsistencyDeletion:
		db.expiration = newConsistencyExpiration(db)

	case common.LocalDeletion:
		db.expiration = newLocalExpiration(db)

	//TODO
	//case common.PeriodicalRotation:
	default:
		return nil, errors.New("unsupported ExpirationPolicy")
	}

	db.expiration.Start()

	db.wg.Add(1)
	go func() {
		defer db.wg.Done()
		db.backupLoop()
	}()

	return db, nil
}

func GetBackupDir(base string) string {
	return path.Join(base, "rocksdb_backup")
}

func (r *RockDB) CheckExpiredData(buffer common.ExpiredDataBuffer, stop chan struct{}) error {
	if r.cfg.ExpirationPolicy != common.ConsistencyDeletion {
		return fmt.Errorf("can not check expired data at the expiration-policy:%d", r.cfg.ExpirationPolicy)
	}
	return r.expiration.check(buffer, stop)
}

func (r *RockDB) GetBackupBase() string {
	return r.cfg.DataDir
}

func (r *RockDB) GetBackupDir() string {
	return GetBackupDir(r.cfg.DataDir)
}

func GetDataDirFromBase(base string) string {
	return path.Join(base, "rocksdb")
}

func (r *RockDB) GetDataDir() string {
	return path.Join(r.cfg.DataDir, "rocksdb")
}

func (r *RockDB) reOpenEng() error {
	var err error
	r.eng, err = gorocksdb.OpenDb(r.dbOpts, r.GetDataDir())
	if err == nil {
		atomic.StoreInt32(&r.engOpened, 1)
		dbLog.Infof("rocksdb opened: %v", r.GetDataDir())
	}
	return err
}

func (r *RockDB) CompactRange() {
	var rg gorocksdb.Range
	r.eng.CompactRange(rg)
}

func (r *RockDB) closeEng() {
	if r.eng != nil {
		if atomic.CompareAndSwapInt32(&r.engOpened, 1, 0) {
			r.eng.Close()
			dbLog.Infof("rocksdb closed: %v", r.GetDataDir())
		}
	}
}

func (r *RockDB) Close() {
	select {
	case <-r.quit:
		// already closed
		return
	default:
	}
	close(r.quit)
	r.expiration.Stop()
	r.wg.Wait()
	r.closeEng()
	if r.defaultReadOpts != nil {
		r.defaultReadOpts.Destroy()
		r.defaultReadOpts = nil
	}
	if r.defaultWriteOpts != nil {
		r.defaultWriteOpts.Destroy()
	}
	if r.dbOpts != nil {
		r.dbOpts.Destroy()
		r.dbOpts = nil
	}
	if r.lruCache != nil {
		r.lruCache.Destroy()
		r.lruCache = nil
	}
	dbLog.Infof("rocksdb %v closed", r.cfg.DataDir)
}

func (r *RockDB) SetPerfLevel(level int) {
	// TODO:
}

func (r *RockDB) GetStatistics() string {
	return r.dbOpts.GetStatistics()
}

func (r *RockDB) GetInternalStatus() map[string]interface{} {
	status := make(map[string]interface{})
	bbt := r.dbOpts.GetBlockBasedTableFactory()
	if bbt != nil {
		bc := bbt.GetBlockCache()
		if bc != nil {
			status["block-cache-usage"] = bc.GetUsage()
			status["block-cache-pinned-usage"] = bc.GetPinnedUsage()
		}
	}

	memStr := r.eng.GetProperty("rocksdb.estimate-table-readers-mem")
	status["estimate-table-readers-mem"] = memStr
	memStr = r.eng.GetProperty("rocksdb.cur-size-all-mem-tables")
	status["cur-size-all-mem-tables"] = memStr
	memStr = r.eng.GetProperty("rocksdb.cur-size-active-mem-table")
	status["cur-size-active-mem-tables"] = memStr
	return status
}

func (r *RockDB) GetInternalPropertyStatus(p string) string {
	return r.eng.GetProperty(p)
}

type BackupInfo struct {
	backupDir string
	started   chan struct{}
	done      chan struct{}
	rsp       []byte
	err       error
}

func newBackupInfo(dir string) *BackupInfo {
	return &BackupInfo{
		backupDir: dir,
		started:   make(chan struct{}),
		done:      make(chan struct{}),
	}
}

func (self *BackupInfo) WaitReady() {
	select {
	case <-self.started:
	case <-self.done:
	}
}

func (self *BackupInfo) GetResult() ([]byte, error) {
	select {
	case <-self.done:
	}
	return self.rsp, self.err
}

func (r *RockDB) backupLoop() {
	for {
		select {
		case rsp, ok := <-r.backupC:
			if !ok {
				return
			}

			func() {
				defer close(rsp.done)
				dbLog.Infof("begin backup to:%v \n", rsp.backupDir)
				start := time.Now()
				ck, err := gorocksdb.NewCheckpoint(r.eng)
				if err != nil {
					dbLog.Infof("init checkpoint failed: %v", err)
					rsp.err = err
					return
				}
				_, err = os.Stat(rsp.backupDir)
				if !os.IsNotExist(err) {
					dbLog.Infof("checkpoint exist: %v, remove it", rsp.backupDir)
					os.RemoveAll(rsp.backupDir)
				}
				time.AfterFunc(time.Second*2, func() {
					close(rsp.started)
				})
				err = ck.Save(rsp.backupDir)
				if err != nil {
					dbLog.Infof("save checkpoint failed: %v", err)
					rsp.err = err
					return
				}
				cost := time.Now().Sub(start)
				dbLog.Infof("backup done (cost %v), check point to: %v\n", cost.String(), rsp.backupDir)
				// purge some old checkpoint
				rsp.rsp = []byte(rsp.backupDir)
				purgeOldCheckpoint(MAX_CHECKPOINT_NUM, r.GetBackupDir())
			}()
		case <-r.quit:
			return
		}
	}
}

func (r *RockDB) Backup(term uint64, index uint64) *BackupInfo {
	fname := GetCheckpointDir(term, index)
	checkpointDir := path.Join(r.GetBackupDir(), fname)
	bi := newBackupInfo(checkpointDir)
	select {
	case r.backupC <- bi:
	default:
		return nil
	}
	return bi
}

func (r *RockDB) IsLocalBackupOK(term uint64, index uint64) (bool, error) {
	backupDir := r.GetBackupDir()
	checkpointDir := GetCheckpointDir(term, index)
	ro := *r.dbOpts
	ro.SetCreateIfMissing(false)
	db, err := gorocksdb.OpenDbForReadOnly(&ro, path.Join(backupDir, checkpointDir), false)
	if err != nil {
		dbLog.Infof("checkpoint open failed: %v", err)
		return false, err
	}
	db.Close()
	return true, nil
}

func copyFile(src, dst string, override bool) error {
	sfi, err := os.Stat(src)
	if err != nil {
		return err
	}
	if !sfi.Mode().IsRegular() {
		return fmt.Errorf("copyfile: non-regular source file %v (%v)", sfi.Name(), sfi.Mode().String())
	}
	_, err = os.Stat(dst)
	if err != nil {
		if !os.IsNotExist(err) {
			return err
		}
	} else {
		if !override {
			return nil
		}
	}
	in, err := os.Open(src)
	if err != nil {
		return err
	}
	defer in.Close()
	out, err := os.Create(dst)
	if err != nil {
		return err
	}
	_, err = io.Copy(out, in)
	if err != nil {
		out.Close()
		return err
	}
	err = out.Sync()
	if err != nil {
		out.Close()
		return err
	}
	return out.Close()
}

func (r *RockDB) Restore(term uint64, index uint64) error {
	// write meta (snap term and index) and check the meta data in the backup
	backupDir := r.GetBackupDir()
	hasBackup, _ := r.IsLocalBackupOK(term, index)
	if !hasBackup {
		return errors.New("no backup for restore")
	}

	checkpointDir := GetCheckpointDir(term, index)
	start := time.Now()
	dbLog.Infof("begin restore from checkpoint: %v\n", checkpointDir)
	r.closeEng()
	select {
	case <-r.quit:
		return errors.New("db is quiting")
	default:
	}
	// 1. remove all files in current db except sst files
	// 2. get the list of sst in checkpoint
	// 3. remove all the sst files not in the checkpoint list
	// 4. copy all files from checkpoint to current db and do not override sst
	matchName := path.Join(r.GetDataDir(), "*")
	nameList, err := filepath.Glob(matchName)
	if err != nil {
		dbLog.Infof("list files failed:  %v\n", err)
		return err
	}
	ckNameList, err := filepath.Glob(path.Join(backupDir, checkpointDir, "*"))
	if err != nil {
		dbLog.Infof("list checkpoint files failed:  %v\n", err)
		return err
	}
	ckSstNameMap := make(map[string]string)
	for _, fn := range ckNameList {
		if strings.HasSuffix(fn, ".sst") {
			ckSstNameMap[path.Base(fn)] = fn
		}
	}

	for _, fn := range nameList {
		shortName := path.Base(fn)
		if strings.HasPrefix(shortName, "LOG") {
			continue
		}
		if strings.HasSuffix(shortName, ".sst") {
			if fullName, ok := ckSstNameMap[shortName]; ok {
				stat1, err1 := os.Stat(fullName)
				stat2, err2 := os.Stat(fn)
				if err1 == nil && err2 == nil {
					if stat1.Size() == stat2.Size() {
						dbLog.Infof("keeping sst file: %v", fn)
						continue
					} else {
						dbLog.Infof("no keeping sst file %v for mismatch size: %v, %v", fn, stat1, stat2)
					}
				} else {
					dbLog.Infof("no keeping sst file %v for err: %v, %v", fn, err1, err2)
				}
			}
		}
		dbLog.Infof("removing: %v", fn)
		os.RemoveAll(fn)
	}
	for _, fn := range ckNameList {
		if strings.HasPrefix(path.Base(fn), "LOG") {
			dbLog.Infof("ignore copy LOG file: %v", fn)
			continue
		}
		dst := path.Join(r.GetDataDir(), path.Base(fn))
		err := copyFile(fn, dst, false)
		if err != nil {
			dbLog.Infof("copy %v to %v failed: %v", fn, dst, err)
			return err
		} else {
			dbLog.Infof("copy %v to %v done", fn, dst)
		}
	}

	err = r.reOpenEng()
	dbLog.Infof("restore done, cost: %v\n", time.Now().Sub(start))
	if err != nil {
		dbLog.Infof("reopen the restored db failed:  %v\n", err)
	}
	return err
}

func (r *RockDB) ClearBackup(term uint64, index uint64) error {
	backupDir := r.GetBackupDir()
	checkpointDir := GetCheckpointDir(term, index)
	return os.RemoveAll(path.Join(backupDir, checkpointDir))
}

func (r *RockDB) BeginBatchWrite() error {
	if atomic.CompareAndSwapInt32(&r.isBatching, 0, 1) {
		r.wb.Clear()
		return nil
	}
	return errors.New("another batching is waiting")
}

func (r *RockDB) MaybeClearBatch() {
	if atomic.LoadInt32(&r.isBatching) == 1 {
		return
	}
	r.wb.Clear()
}

func (r *RockDB) MaybeCommitBatch() error {
	if atomic.LoadInt32(&r.isBatching) == 1 {
		return nil
	}
	return r.eng.Write(r.defaultWriteOpts, r.wb)
}

func (r *RockDB) CommitBatchWrite() error {
	err := r.eng.Write(r.defaultWriteOpts, r.wb)
	if err != nil {
		dbLog.Infof("commit write error: %v", err)
	}
	atomic.StoreInt32(&r.isBatching, 0)
	return err
}

func IsBatchableWrite(cmd string) bool {
	_, ok := batchableCmds[cmd]
	return ok
}

func init() {
	batchableCmds = make(map[string]bool)
	// command need response value (not just error or ok) can not be batched
	//batchableCmds["incr"] = true
	batchableCmds["set"] = true
	batchableCmds["mset"] = true
	//batchableCmds["setnx"] = true
	batchableCmds["setex"] = true
	//batchableCmds["setrange"] = true
	//batchableCmds["append"] = true
	//batchableCmds["persist"] = true
	batchableCmds["del"] = true
}<|MERGE_RESOLUTION|>--- conflicted
+++ resolved
@@ -111,16 +111,11 @@
 type RockConfig struct {
 	DataDir            string
 	EnableTableCounter bool
-<<<<<<< HEAD
-	DefaultReadOpts    *gorocksdb.ReadOptions
-	DefaultWriteOpts   *gorocksdb.WriteOptions
-	ExpirationPolicy   common.ExpirationPolicy
-=======
 	// this will ignore all update and non-exist delete
 	EstimateTableCounter bool
+	ExpirationPolicy     common.ExpirationPolicy
 	DefaultReadOpts      *gorocksdb.ReadOptions
 	DefaultWriteOpts     *gorocksdb.WriteOptions
->>>>>>> cff9467c
 	RockOptions
 }
 
