package rockredis

import (
	"encoding/binary"
	"errors"
	"fmt"
	"math/bits"
	"time"

	"github.com/youzan/ZanRedisDB/common"
	"github.com/youzan/gorocksdb"
)

const (
	tsLen = 8
	// 2MB
	MaxBitOffset = 2 * 8 * 1024 * 1024
)

const (
	defaultSep byte = ':'
)

var errKVKey = errors.New("invalid encode kv key")
var errInvalidDBValue = errors.New("invalide db value")
var ErrBitOverflow = errors.New("bit offset overflowed")

func convertRedisKeyToDBKVKey(key []byte) ([]byte, []byte, error) {
	table, _, _ := extractTableFromRedisKey(key)
	if len(table) == 0 {
		return nil, nil, errTableName
	}
	if err := checkKeySize(key); err != nil {
		return nil, nil, err
	}
	key = encodeKVKey(key)
	return table, key, nil
}

func checkKeySize(key []byte) error {
	if len(key) > MaxKeySize || len(key) == 0 {
		return errKeySize
	}
	return nil
}

func checkValueSize(value []byte) error {
	if len(value) > MaxValueSize {
		return errValueSize
	}

	return nil
}

func encodeKVKey(key []byte) []byte {
	ek := make([]byte, len(key)+1)
	pos := 0
	ek[pos] = KVType
	pos++
	copy(ek[pos:], key)
	return ek
}

func decodeKVKey(ek []byte) ([]byte, error) {
	pos := 0
	if pos+1 > len(ek) || ek[pos] != KVType {
		return nil, errKVKey
	}

	pos++

	return ek[pos:], nil
}

func (db *RockDB) incr(ts int64, key []byte, delta int64) (int64, error) {
	table, key, v, expired, err := db.getRawDBKVValue(ts, key, false)
	if err != nil {
		return 0, err
	}
<<<<<<< HEAD
=======
	refV, err := db.eng.GetNoLock(db.defaultReadOpts, key)
	defer refV.Free()
	v := refV.Data()
>>>>>>> f7e69742
	created := false
	n := int64(0)
	var oldh *headerMetaValue
	if v == nil || expired {
		created = (v == nil)
	} else {
		if len(v) < tsLen {
			return 0, errIntNumber
		}
		rv, h, err := db.expiration.decodeRawValue(KVType, v)
		if err != nil {
			return 0, err
		}
		oldh = h
		n, err = StrInt64(rv[:len(rv)-tsLen], err)
		if err != nil {
			return 0, err
		}
	}
	db.wb.Clear()
	n += delta
	buf := FormatInt64ToSlice(n)
	tsBuf := PutInt64(ts)
	buf = db.expiration.encodeToRawValue(KVType, oldh, buf)
	buf = append(buf, tsBuf...)
	db.wb.Put(key, buf)
	if created {
		db.IncrTableKeyCount(table, 1, db.wb)
	}

	err = db.eng.Write(db.defaultWriteOpts, db.wb)
	return n, err
}

//	ps : here just focus on deleting the key-value data,
//		 any other likes expire is ignore.
func (db *RockDB) KVDel(key []byte) (int64, error) {
	rawKey := key
	table, key, err := convertRedisKeyToDBKVKey(key)
	if err != nil {
		return 0, err
	}
	db.MaybeClearBatch()
	delCnt := int64(1)
	if db.cfg.EnableTableCounter {
		if !db.cfg.EstimateTableCounter {
			vok, _ := db.eng.ExistNoLock(db.defaultReadOpts, key)
			if vok {
				db.IncrTableKeyCount(table, -1, db.wb)
			} else {
				delCnt = int64(0)
			}
		} else {
			db.IncrTableKeyCount(table, -1, db.wb)
		}
	}
	db.wb.Delete(key)
	err = db.MaybeCommitBatch()
	if err != nil {
		return 0, err
	}
	// fixme: if del is batched, the deleted key may be in write batch while removing cache
	// and removed cache may be reload by read before the write batch is committed.
	db.delPFCache(rawKey)
	return delCnt, nil
}

func (db *RockDB) KVDelWithBatch(key []byte, wb *gorocksdb.WriteBatch) error {
	table, key, err := convertRedisKeyToDBKVKey(key)
	if err != nil {
		return err
	}
	if db.cfg.EnableTableCounter {
		if !db.cfg.EstimateTableCounter {
			vok, _ := db.eng.ExistNoLock(db.defaultReadOpts, key)
			if vok {
				db.IncrTableKeyCount(table, -1, wb)
			}
		} else {
			db.IncrTableKeyCount(table, -1, wb)
		}
	}
	wb.Delete(key)
	return nil
}

func (db *RockDB) Decr(ts int64, key []byte) (int64, error) {
	return db.incr(ts, key, -1)
}

func (db *RockDB) DecrBy(ts int64, key []byte, decrement int64) (int64, error) {
	return db.incr(ts, key, -decrement)
}

func (db *RockDB) DelKeys(keys ...[]byte) (int64, error) {
	if len(keys) == 0 {
		return 0, nil
	}

	delCnt := int64(0)
	for _, k := range keys {
		c, _ := db.KVDel(k)
		delCnt += c
	}

	//clear all the expire meta data related to the keys
	db.MaybeClearBatch()
	for _, k := range keys {
		db.delExpire(KVType, k, nil, false, db.wb)
	}
	err := db.MaybeCommitBatch()
	if err != nil {
		return 0, err
	}
	return delCnt, nil
}

func (db *RockDB) KVExists(keys ...[]byte) (int64, error) {
	if len(keys) == 1 {
		_, kk, err := convertRedisKeyToDBKVKey(keys[0])
		if err != nil {
			return 0, err
		}
		vok, err := db.eng.Exist(db.defaultReadOpts, kk)
		if err != nil {
			return 0, err
		}
		if vok {
			return 1, nil
		}
		return 0, nil
	}
	keyList := make([][]byte, len(keys))
	valueList := make([][]byte, len(keys))
	errs := make([]error, len(keys))
	for i, k := range keys {
		_, kk, err := convertRedisKeyToDBKVKey(k)
		if err != nil {
			keyList[i] = nil
			errs[i] = err
		} else {
			keyList[i] = kk
		}
	}
<<<<<<< HEAD
	cnt := int64(0)
	tn := time.Now().UnixNano()
	db.eng.MultiGetBytes(db.defaultReadOpts, keyList, valueList, errs)
	for i, v := range valueList {
		if errs[i] == nil && v != nil {
			expired, _ := db.expiration.isExpired(tn, KVType, keys[i], v, true)
			if expired {
				continue
			}
			cnt++
		}
	}
	return cnt, nil
=======
	cnt, err := db.eng.ExistCnt(db.defaultReadOpts, keyList)
	return cnt, err
>>>>>>> f7e69742
}

func (db *RockDB) KVGetVer(key []byte) (int64, error) {
	_, key, err := convertRedisKeyToDBKVKey(key)
	if err != nil {
		return 0, err
	}
	var ts uint64
	v, err := db.eng.GetBytes(db.defaultReadOpts, key)
	if len(v) >= tsLen {
		ts, err = Uint64(v[len(v)-tsLen:], err)
	}
	return int64(ts), err
}

func (db *RockDB) GetValueWithOpNoLock(key []byte,
	op func([]byte) error) error {
	_, key, err := convertRedisKeyToDBKVKey(key)
	if err != nil {
		return err
	}
	return db.rockEng.GetValueWithOpNoLock(db.defaultReadOpts, key, func(v []byte) error {
		if len(v) >= tsLen {
			v = v[:len(v)-tsLen]
		}
		return op(v)
	})
}

func (db *RockDB) GetValueWithOp(key []byte,
	op func([]byte) error) error {
	_, key, err := convertRedisKeyToDBKVKey(key)
	if err != nil {
		return err
	}
	return db.rockEng.GetValueWithOp(db.defaultReadOpts, key, func(v []byte) error {
		if len(v) >= tsLen {
			v = v[:len(v)-tsLen]
		}
		return op(v)
	})
}

func (db *RockDB) KVGet(key []byte) ([]byte, error) {
	tn := time.Now().UnixNano()
	_, key, v, expired, err := db.getRawDBKVValue(tn, key, true)
	if err != nil {
		return nil, err
	}
	if expired || v == nil {
		return nil, nil
	}
	if len(v) >= tsLen {
		v = v[:len(v)-tsLen]
	}
	v, _, err = db.expiration.decodeRawValue(KVType, v)
	return v, err
}

func (db *RockDB) Incr(ts int64, key []byte) (int64, error) {
	return db.incr(ts, key, 1)
}

func (db *RockDB) IncrBy(ts int64, key []byte, increment int64) (int64, error) {
	return db.incr(ts, key, increment)
}

func (db *RockDB) MGet(keys ...[]byte) ([][]byte, []error) {
	keyList := make([][]byte, len(keys))
	valueList := make([][]byte, len(keys))
	errs := make([]error, len(keys))
	for i, k := range keys {
		_, kk, err := convertRedisKeyToDBKVKey(k)
		if err != nil {
			keyList[i] = nil
			errs[i] = err
		} else {
			keyList[i] = kk
		}
	}
	tn := time.Now().UnixNano()
	db.eng.MultiGetBytes(db.defaultReadOpts, keyList, valueList, errs)
	//log.Printf("mget: %v", keyList)
	for i, v := range valueList {
		if errs[i] == nil && len(v) >= tsLen {
			valueList[i] = valueList[i][:len(v)-tsLen]
		}
		if errs[i] == nil {
			expired, _ := db.expiration.isExpired(tn, KVType, keys[i], valueList[i], true)
			if expired {
				valueList[i] = nil
			} else {
				valueList[i], _, errs[i] = db.expiration.decodeRawValue(KVType, valueList[i])
			}
		}
	}
	return valueList, errs
}

func (db *RockDB) MSet(ts int64, args ...common.KVRecord) error {
	if len(args) == 0 {
		return nil
	}
	if len(args) > MAX_BATCH_NUM {
		return errTooMuchBatchSize
	}

	db.MaybeClearBatch()

	var err error
	var key []byte
	var value []byte
	tableCnt := make(map[string]int)
	var table []byte

	tsBuf := PutInt64(ts)
	for i := 0; i < len(args); i++ {
		table, key, err = convertRedisKeyToDBKVKey(args[i].Key)
		if err != nil {
			return err
		} else if err = checkValueSize(args[i].Value); err != nil {
			return err
		}
		value = value[:0]
		value = append(value, args[i].Value...)
		if db.cfg.EnableTableCounter {
			vok := false
			if !db.cfg.EstimateTableCounter {
				vok, _ = db.eng.ExistNoLock(db.defaultReadOpts, key)
			}
			if !vok {
				n := tableCnt[string(table)]
				n++
				tableCnt[string(table)] = n
			}
		}
		value = db.expiration.encodeToRawValue(KVType, nil, value)
		// the expire meta data related to the key should be cleared as the key-value has been reset
		value, err = db.delExpire(KVType, args[i].Key, value, true, db.wb)
		if err != nil {
			return err
		}
		value = append(value, tsBuf...)
		db.wb.Put(key, value)
	}
	for t, num := range tableCnt {
		db.IncrTableKeyCount([]byte(t), int64(num), db.wb)
	}

	err = db.MaybeCommitBatch()
	return err
}

func (db *RockDB) KVSet(ts int64, rawKey []byte, value []byte) error {
	table, key, err := convertRedisKeyToDBKVKey(rawKey)
	if err != nil {
		return err
	} else if err = checkValueSize(value); err != nil {
		return err
	}
	db.MaybeClearBatch()
	if db.cfg.EnableTableCounter {
		found := false
		if !db.cfg.EstimateTableCounter {
			found, _ = db.eng.ExistNoLock(db.defaultReadOpts, key)
		}
		if !found {
			db.IncrTableKeyCount(table, 1, db.wb)
		}
	}
	tsBuf := PutInt64(ts)
	value = db.expiration.encodeToRawValue(KVType, nil, value)
	// clean ttl since key-value is reset
	value, err = db.delExpire(KVType, rawKey, value, true, db.wb)
	if err != nil {
		return err
	}
	value = append(value, tsBuf...)
	db.wb.Put(key, value)
	err = db.MaybeCommitBatch()

	return err
}

func (db *RockDB) KVGetSet(ts int64, rawKey []byte, value []byte) ([]byte, error) {
	table, key, err := convertRedisKeyToDBKVKey(rawKey)
	if err != nil {
		return nil, err
	} else if err = checkValueSize(value); err != nil {
		return nil, err
	}
	db.MaybeClearBatch()
	v, err := db.eng.GetBytesNoLock(db.defaultReadOpts, key)
	if err != nil {
		return nil, err
	}
	if v == nil {
		db.IncrTableKeyCount(table, 1, db.wb)
	} else if len(v) >= tsLen {
		v = v[:len(v)-tsLen]
		expired, _ := db.expiration.isExpired(ts, KVType, rawKey, v, false)
		if expired {
			v = nil
		} else {
			v, _, err = db.expiration.decodeRawValue(KVType, v)
			if err != nil {
				return nil, err
			}
		}
	}
	tsBuf := PutInt64(ts)
	value = db.expiration.encodeToRawValue(KVType, nil, value)
	// clean ttl since key-value is reset
	value, err = db.delExpire(KVType, rawKey, value, true, db.wb)
	if err != nil {
		return nil, err
	}
	value = append(value, tsBuf...)
	db.wb.Put(key, value)

	err = db.MaybeCommitBatch()

	return v, err
}

func (db *RockDB) SetEx(ts int64, rawKey []byte, duration int64, value []byte) error {
	table, key, err := convertRedisKeyToDBKVKey(rawKey)
	if err != nil {
		return err
	} else if err = checkValueSize(value); err != nil {
		return err
	}
	db.MaybeClearBatch()
	if db.cfg.EnableTableCounter {
		vok := false
		if !db.cfg.EstimateTableCounter {
			vok, _ = db.eng.ExistNoLock(db.defaultReadOpts, key)
		}
		if !vok {
			db.IncrTableKeyCount(table, 1, db.wb)
		}
	}
	value = db.expiration.encodeToRawValue(KVType, nil, value)
	value, err = db.rawExpireAt(KVType, rawKey, value, duration+ts/int64(time.Second), db.wb)
	if err != nil {
		return err
	}
	tsBuf := PutInt64(ts)
	value = append(value, tsBuf...)

	db.wb.Put(key, value)
	err = db.MaybeCommitBatch()

	return err

}

func (db *RockDB) SetNX(ts int64, rawKey []byte, value []byte) (int64, error) {
	if err := checkValueSize(value); err != nil {
		return 0, err
	}
	table, key, v, expired, err := db.getRawDBKVValue(ts, rawKey, false)
	if err != nil {
		return 0, err
	}
<<<<<<< HEAD
	var n int64 = 1

	if v != nil && !expired {
=======

	vok := false
	var n int64 = 1

	if vok, err = db.eng.ExistNoLock(db.defaultReadOpts, key); err != nil {
		return 0, err
	} else if vok {
>>>>>>> f7e69742
		n = 0
	} else {
		db.wb.Clear()
		if v == nil {
			db.IncrTableKeyCount(table, 1, db.wb)
		}
		rawV := db.expiration.encodeToRawValue(KVType, nil, value)
		value, err = db.delExpire(KVType, rawKey, rawV, true, db.wb)
		if err != nil {
			return 0, err
		}
		value = append(value, PutInt64(ts)...)
		db.wb.Put(key, value)
		err = db.eng.Write(db.defaultWriteOpts, db.wb)
	}
	return n, err
}

func (db *RockDB) SetRange(ts int64, rawKey []byte, offset int, value []byte) (int64, error) {
	if len(value) == 0 {
		return 0, nil
	}
	if len(value)+offset > MaxValueSize {
		return 0, errValueSize
	}
	table, key, oldValue, expired, err := db.getRawDBKVValue(ts, rawKey, false)
	if err != nil {
		return 0, err
	}

	db.wb.Clear()
	if oldValue == nil || expired {
		if oldValue == nil {
			db.IncrTableKeyCount(table, 1, db.wb)
		}
		oldValue = db.encodeToRawValue(KVType, nil, nil)
	} else if len(oldValue) < tsLen {
		return 0, errInvalidDBValue
	} else {
		oldValue = oldValue[:len(oldValue)-tsLen]
	}
	_, h, err := db.expiration.decodeRawValue(KVType, oldValue)
	if err != nil {
		return 0, err
	}
	extra := offset + len(value) - len(oldValue)
	if extra > 0 {
		oldValue = append(oldValue, make([]byte, extra)...)
	}
	copy(oldValue[h.hdlen()+offset:], value)

	oldValue = append(oldValue, PutInt64(ts)...)
	db.wb.Put(key, oldValue)

	err = db.eng.Write(db.defaultWriteOpts, db.wb)

	if err != nil {
		return 0, err
	}
	return int64(len(oldValue) - tsLen - h.hdlen()), nil
}

func getRange(start int, end int, valLen int) (int, int) {
	if start < 0 {
		start = valLen + start
	}

	if end < 0 {
		end = valLen + end
	}

	if start < 0 {
		start = 0
	}

	if end < 0 {
		end = 0
	}

	if end >= valLen {
		end = valLen - 1
	}
	return start, end
}

func (db *RockDB) GetRange(key []byte, start int, end int) ([]byte, error) {
	value, err := db.KVGet(key)
	if err != nil {
		return nil, err
	}

	valLen := len(value)

	start, end = getRange(start, end, valLen)

	if start > end {
		return nil, nil
	}
	return value[start : end+1], nil
}

func (db *RockDB) StrLen(key []byte) (int64, error) {
	v, err := db.KVGet(key)
	if err != nil {
		return 0, err
	}

	n := len(v)
	return int64(n), nil
}

func (db *RockDB) Append(ts int64, rawKey []byte, value []byte) (int64, error) {
	if len(value) == 0 {
		return 0, nil
	}

	table, key, oldValue, expired, err := db.getRawDBKVValue(ts, rawKey, false)
	if err != nil {
		return 0, err
	}

	if len(oldValue)+len(value) > MaxValueSize {
		return 0, errValueSize
	}
	db.wb.Clear()
	if oldValue == nil || expired {
		if oldValue == nil {
			db.IncrTableKeyCount(table, 1, db.wb)
		}
		oldValue = db.encodeToRawValue(KVType, nil, nil)
	} else if len(oldValue) < tsLen {
		return 0, errInvalidDBValue
	} else {
		oldValue = oldValue[:len(oldValue)-tsLen]
	}

	realV, _, err := db.expiration.decodeRawValue(KVType, oldValue)
	if err != nil {
		return 0, err
	}
	newLen := len(realV) + len(value)

	oldValue = append(oldValue, value...)
	oldValue = append(oldValue, PutInt64(ts)...)

	db.wb.Put(key, oldValue)
	err = db.eng.Write(db.defaultWriteOpts, db.wb)
	if err != nil {
		return 0, err
	}

	return int64(newLen), nil
}

<<<<<<< HEAD
func (db *RockDB) BitSet(ts int64, key []byte, offset int64, on int) (int64, error) {
	if offset > MaxBitOffset {
=======
// BitSet set the bitmap data with format as below:
// key -> 0(first bit) 0 0 0 0 0 0 0 (last bit) | (second byte with 8 bits) | .... | (last byte with 8bits) at most MaxBitOffset/8 bytes for each bitmap
func (db *RockDB) BitSetOld(ts int64, key []byte, offset int64, on int) (int64, error) {
	table, key, err := convertRedisKeyToDBKVKey(key)
	if err != nil {
		return 0, err
	}
	if offset > MaxBitOffset || offset < 0 {
>>>>>>> f7e69742
		return 0, ErrBitOverflow
	}

	if (on & ^1) != 0 {
		return 0, fmt.Errorf("bit should be 0 or 1, got %d", on)
	}
	table, key, dbv, expired, err := db.getRawDBKVValue(ts, key, false)
	if err != nil {
		return 0, err
	}
	db.wb.Clear()
	if dbv == nil {
		db.IncrTableKeyCount(table, 1, db.wb)
	} else if len(dbv) >= tsLen {
		dbv = dbv[:len(dbv)-tsLen]
	}
	if expired {
		dbv = nil
	}
	v, h, err := db.expiration.decodeRawValue(KVType, dbv)
	if err != nil {
		return 0, err
	}

	byteOffset := int(uint32(offset) >> 3)
	expandLen := byteOffset + 1 - len(v)
	if expandLen > 0 {
		if on == 0 {
			// not changed
			return 0, nil
		}
		v = append(v, make([]byte, expandLen)...)
	}
	byteVal := v[byteOffset]
	bit := 7 - uint8(uint32(offset)&0x7)
	oldBit := byteVal & (1 << bit)

	byteVal &= ^(1 << bit)
	byteVal |= (uint8(on&0x1) << bit)
	v[byteOffset] = byteVal

	v = db.expiration.encodeToRawValue(KVType, h, v)
	v = append(v, PutInt64(ts)...)
	db.wb.Put(key, v)
	err = db.eng.Write(db.defaultWriteOpts, db.wb)
	if err != nil {
		return 0, err
	}
	if oldBit > 0 {
		return 1, nil
	}
	return 0, nil
}

func popcountBytes(s []byte) (count int64) {
	for i := 0; i+8 <= len(s); i += 8 {
		x := binary.LittleEndian.Uint64(s[i:])
		count += int64(bits.OnesCount64(x))
	}

	s = s[len(s)&^7:]

	if len(s) >= 4 {
		count += int64(bits.OnesCount32(binary.LittleEndian.Uint32(s)))
		s = s[4:]
	}

	if len(s) >= 2 {
		count += int64(bits.OnesCount16(binary.LittleEndian.Uint16(s)))
		s = s[2:]
	}

	if len(s) == 1 {
		count += int64(bits.OnesCount8(s[0]))
	}
	return
}

func (db *RockDB) bitGetOld(key []byte, offset int64) (int64, error) {
	v, err := db.KVGet(key)
	if err != nil {
		return 0, err
	}

	byteOffset := (uint32(offset) >> 3)
	if byteOffset >= uint32(len(v)) {
		return 0, nil
	}
	byteVal := v[byteOffset]
	bit := 7 - uint8(uint32(offset)&0x7)
	oldBit := byteVal & (1 << bit)
	if oldBit > 0 {
		return 1, nil
	}

	return 0, nil
}

func (db *RockDB) bitCountOld(key []byte, start, end int) (int64, error) {
	v, err := db.KVGet(key)
	if err != nil {
		return 0, err
	}
	start, end = getRange(start, end, len(v))
	if start > end {
		return 0, nil
	}
	v = v[start : end+1]
	return popcountBytes(v), nil
}

func (db *RockDB) Expire(ts int64, rawKey []byte, duration int64) (int64, error) {
	_, _, v, expired, err := db.getRawDBKVValue(ts, rawKey, false)
	if err != nil || v == nil || expired {
		return 0, err
	}
	return db.ExpireAt(KVType, rawKey, v, ts/int64(time.Second)+duration)
}

func (db *RockDB) getRawDBKVValue(ts int64, rawKey []byte, useLock bool) ([]byte, []byte, []byte, bool, error) {
	table, key, err := convertRedisKeyToDBKVKey(rawKey)
	if err != nil {
		return table, key, nil, false, err
	}

	var v []byte
	if useLock {
		v, err = db.eng.GetBytes(db.defaultReadOpts, key)
	} else {
		v, err = db.eng.GetBytesNoLock(db.defaultReadOpts, key)
	}
	if err != nil {
		return table, key, nil, false, err
	}
	if v == nil {
		return table, key, nil, false, nil
	}
	expired, err := db.expiration.isExpired(ts, KVType, rawKey, v, useLock)
	if err != nil {
		return table, key, v, expired, err
	}
	return table, key, v, expired, nil
}

func (db *RockDB) Persist(ts int64, rawKey []byte) (int64, error) {
	_, _, v, expired, err := db.getRawDBKVValue(ts, rawKey, false)
	if err != nil {
		return 0, err
	}
	if v == nil || expired {
		return 0, nil
	}

	return db.ExpireAt(KVType, rawKey, v, 0)
}<|MERGE_RESOLUTION|>--- conflicted
+++ resolved
@@ -77,12 +77,6 @@
 	if err != nil {
 		return 0, err
 	}
-<<<<<<< HEAD
-=======
-	refV, err := db.eng.GetNoLock(db.defaultReadOpts, key)
-	defer refV.Free()
-	v := refV.Data()
->>>>>>> f7e69742
 	created := false
 	n := int64(0)
 	var oldh *headerMetaValue
@@ -227,7 +221,6 @@
 			keyList[i] = kk
 		}
 	}
-<<<<<<< HEAD
 	cnt := int64(0)
 	tn := time.Now().UnixNano()
 	db.eng.MultiGetBytes(db.defaultReadOpts, keyList, valueList, errs)
@@ -241,10 +234,6 @@
 		}
 	}
 	return cnt, nil
-=======
-	cnt, err := db.eng.ExistCnt(db.defaultReadOpts, keyList)
-	return cnt, err
->>>>>>> f7e69742
 }
 
 func (db *RockDB) KVGetVer(key []byte) (int64, error) {
@@ -510,19 +499,9 @@
 	if err != nil {
 		return 0, err
 	}
-<<<<<<< HEAD
 	var n int64 = 1
 
 	if v != nil && !expired {
-=======
-
-	vok := false
-	var n int64 = 1
-
-	if vok, err = db.eng.ExistNoLock(db.defaultReadOpts, key); err != nil {
-		return 0, err
-	} else if vok {
->>>>>>> f7e69742
 		n = 0
 	} else {
 		db.wb.Clear()
@@ -677,10 +656,6 @@
 	return int64(newLen), nil
 }
 
-<<<<<<< HEAD
-func (db *RockDB) BitSet(ts int64, key []byte, offset int64, on int) (int64, error) {
-	if offset > MaxBitOffset {
-=======
 // BitSet set the bitmap data with format as below:
 // key -> 0(first bit) 0 0 0 0 0 0 0 (last bit) | (second byte with 8 bits) | .... | (last byte with 8bits) at most MaxBitOffset/8 bytes for each bitmap
 func (db *RockDB) BitSetOld(ts int64, key []byte, offset int64, on int) (int64, error) {
@@ -689,7 +664,6 @@
 		return 0, err
 	}
 	if offset > MaxBitOffset || offset < 0 {
->>>>>>> f7e69742
 		return 0, ErrBitOverflow
 	}
 
