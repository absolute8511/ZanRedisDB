package rockredis

import (
	"bytes"
	"encoding/binary"
	"errors"
	"time"

	"github.com/youzan/ZanRedisDB/common"
	"github.com/youzan/ZanRedisDB/engine"
	"github.com/youzan/gorocksdb"
)

var (
	errHashKey  = errors.New("invalid hash key")
	errHSizeKey = errors.New("invalid hash size key")
)

<<<<<<< HEAD
=======
const (
	hashStartSep byte = ':'
)

func convertRedisKeyToDBHKey(key []byte, field []byte) ([]byte, error) {
	table, rk, err := extractTableFromRedisKey(key)
	if err != nil {
		return nil, err
	}

	if err := checkKeySubKey(rk, field); err != nil {
		return nil, err
	}
	key = hEncodeHashKey(table, key[len(table)+1:], field)
	return key, nil
}

>>>>>>> f7e69742
func hEncodeSizeKey(key []byte) []byte {
	buf := make([]byte, len(key)+1+len(metaPrefix))

	pos := 0
	buf[pos] = HSizeType

	pos++
	copy(buf[pos:], metaPrefix)
	pos += len(metaPrefix)
	copy(buf[pos:], key)
	return buf
}

func hDecodeSizeKey(ek []byte) ([]byte, error) {
	pos := 0

	if pos+1+len(metaPrefix) > len(ek) || ek[pos] != HSizeType {
		return nil, errHSizeKey
	}
	pos++
	pos += len(metaPrefix)

	return ek[pos:], nil
}

func hEncodeHashKey(table []byte, key []byte, field []byte) []byte {
	buf := make([]byte, getDataTablePrefixBufLen(HashType, table)+len(key)+len(field)+1+2)

	pos := encodeDataTablePrefixToBuf(buf, HashType, table)

	binary.BigEndian.PutUint16(buf[pos:], uint16(len(key)))
	pos += 2

	copy(buf[pos:], key)
	pos += len(key)

	buf[pos] = collStartSep
	pos++
	copy(buf[pos:], field)
	return buf
}

func hDecodeHashKey(ek []byte) ([]byte, []byte, []byte, error) {
	table, pos, err := decodeDataTablePrefixFromBuf(ek, HashType)
	if err != nil {
		return nil, nil, nil, err
	}

	if pos+2 > len(ek) {
		return nil, nil, nil, errHashKey
	}

	keyLen := int(binary.BigEndian.Uint16(ek[pos:]))
	pos += 2

	if keyLen+pos > len(ek) {
		return nil, nil, nil, errHashKey
	}

	key := ek[pos : pos+keyLen]
	pos += keyLen

	if ek[pos] != collStartSep {
		return nil, nil, nil, errHashKey
	}

	pos++
	field := ek[pos:]
	return table, key, field, nil
}

func hEncodeStartKey(table []byte, key []byte) []byte {
	return hEncodeHashKey(table, key, nil)
}

func hEncodeStopKey(table []byte, key []byte) []byte {
	k := hEncodeHashKey(table, key, nil)
	k[len(k)-1] = k[len(k)-1] + 1
	return k
}

// return if we create the new field or override it
func (db *RockDB) hSetField(ts int64, checkNX bool, hkey []byte, field []byte, value []byte,
	wb *gorocksdb.WriteBatch, hindex *HsetIndex) (int64, error) {
	created := int64(1)
	oldh, table, rk, err := db.prepareHashKeyForWrite(ts, hkey, field)
	if err != nil {
		return 0, err
	}
<<<<<<< HEAD

=======
	if err := checkKeySubKey(rk, field); err != nil {
		return 0, err
	}
>>>>>>> f7e69742
	ek := hEncodeHashKey(table, rk, field)

	tsBuf := PutInt64(ts)
	value = append(value, tsBuf...)
	var oldV []byte
	if oldV, _ = db.eng.GetBytesNoLock(db.defaultReadOpts, ek); oldV != nil {
		created = 0
		if checkNX || bytes.Equal(oldV, value) {
			return created, nil
		}
	} else {
		if n, err := db.hIncrSize(hkey, oldh, 1, wb); err != nil {
			return 0, err
		} else if n == 1 {
			db.IncrTableKeyCount(table, 1, wb)
		}
	}

	wb.Put(ek, value)

	if hindex != nil {
		if len(oldV) >= tsLen {
			oldV = oldV[:len(oldV)-tsLen]
		}
		err = hindex.UpdateRec(oldV, value[:len(value)-tsLen], hkey, wb)
		if err != nil {
			return created, err
		}
	}

	return created, nil
}

func (db *RockDB) HLen(hkey []byte) (int64, error) {
	if err := checkKeySize(hkey); err != nil {
		return 0, err
	}
	tn := time.Now().UnixNano()
	_, metaV, expired, err := db.hHeaderMeta(tn, hkey, true)
	if err != nil {
		return 0, err
	}
	if expired {
		return 0, nil
	}
	return Int64(metaV, err)
}

func (db *RockDB) hIncrSize(hkey []byte, oldh *headerMetaValue, delta int64, wb *gorocksdb.WriteBatch) (int64, error) {
	sk := hEncodeSizeKey(hkey)
	metaV := oldh.UserData
	size, err := Int64(metaV, nil)
	if err != nil {
		return 0, err
	}
	size += delta
	if size <= 0 {
		size = 0
		wb.Delete(sk)
	} else {
		oldh.UserData = PutInt64(size)
		nv := oldh.encodeWithData()
		wb.Put(sk, nv)
	}
	return size, nil
}

func (db *RockDB) HSet(ts int64, checkNX bool, key []byte, field []byte, value []byte) (int64, error) {
	s := time.Now()
	if err := checkValueSize(value); err != nil {
		return 0, err
	}
	table, _, err := extractTableFromRedisKey(key)

	if err != nil {
		return 0, err
	}

	tableIndexes := db.indexMgr.GetTableIndexes(string(table))
	var hindex *HsetIndex
	if tableIndexes != nil {
		tableIndexes.Lock()
		defer tableIndexes.Unlock()
		hindex = tableIndexes.GetHIndexNoLock(string(field))
	}
	db.MaybeClearBatch()

	created, err := db.hSetField(ts, checkNX, key, field, value, db.wb, hindex)
	if err != nil {
		return 0, err
	}
	c1 := time.Since(s)

	err = db.MaybeCommitBatch()
	c2 := time.Since(s)
	if c2 > time.Second/3 {
		dbLog.Infof("key %v slow write cost: %v, %v", string(key), c1, c2)
	}
	return created, err
}

func (db *RockDB) HMset(ts int64, key []byte, args ...common.KVRecord) error {
	s := time.Now()
	if len(args) > MAX_BATCH_NUM {
		return errTooMuchBatchSize
	}
	if len(args) == 0 {
		return nil
	}
	db.MaybeClearBatch()

	c1 := time.Since(s)
	// get old header for this hash key
	oldh, table, verKey, err := db.prepareHashKeyForWrite(ts, key, nil)
	if err != nil {
		return err
	}

	tableIndexes := db.indexMgr.GetTableIndexes(string(table))
	if tableIndexes != nil {
		tableIndexes.Lock()
		defer tableIndexes.Unlock()
	}

	var num int64
	var value []byte
	tsBuf := PutInt64(ts)
	for i := 0; i < len(args); i++ {
<<<<<<< HEAD
		if err = checkCollKFSize(verKey, args[i].Key); err != nil {
=======
		if err = checkKeySubKey(rk, args[i].Key); err != nil {
>>>>>>> f7e69742
			return err
		} else if err = checkValueSize(args[i].Value); err != nil {
			return err
		}
		ek := hEncodeHashKey(table, verKey, args[i].Key)

		var oldV []byte
		if oldV, err = db.eng.GetBytesNoLock(db.defaultReadOpts, ek); err != nil {
			return err
		} else if oldV == nil {
			num++
		}
		value = value[:0]
		value = append(value, args[i].Value...)
		value = append(value, tsBuf...)
		db.wb.Put(ek, value)

		if tableIndexes != nil {
			if hindex := tableIndexes.GetHIndexNoLock(string(args[i].Key)); hindex != nil {
				if len(oldV) >= tsLen {
					oldV = oldV[:len(oldV)-tsLen]
				}
				err = hindex.UpdateRec(oldV, value[:len(value)-tsLen], key, db.wb)
				if err != nil {
					return err
				}
			}
		}
	}
	c2 := time.Since(s)
	if newNum, err := db.hIncrSize(key, oldh, num, db.wb); err != nil {
		return err
	} else if newNum > 0 && newNum == num {
		db.IncrTableKeyCount(table, 1, db.wb)
	}
	c3 := time.Since(s)

	err = db.MaybeCommitBatch()
	c4 := time.Since(s)
	if c4 > time.Second/3 {
		dbLog.Infof("key %v slow write cost: %v, %v, %v, %v", string(key), c1, c2, c3, c4)
	}
	return err
}

<<<<<<< HEAD
func (db *RockDB) hGetRawFieldValue(ts int64, key []byte, field []byte, checkExpired bool, useLock bool) ([]byte, error) {
	if err := checkCollKFSize(key, field); err != nil {
		return nil, err
=======
func (db *RockDB) HGetVer(key []byte, field []byte) (int64, error) {
	if err := checkKeySubKey(key, field); err != nil {
		return 0, err
>>>>>>> f7e69742
	}
	oldh, _, expired, err := db.hHeaderMeta(ts, key, useLock)
	if err != nil {
		return nil, err
	}
	if checkExpired && expired {
		return nil, nil
	}
	table, rk, err := extractTableFromRedisKey(key)
	if err != nil {
		return nil, err
	}
	rk = db.expiration.encodeToVersionKey(HashType, oldh, rk)
	ek := hEncodeHashKey(table, rk, field)

	if useLock {
		v, err := db.eng.GetBytes(db.defaultReadOpts, ek)
		return v, err
	} else {
		v, err := db.eng.GetBytesNoLock(db.defaultReadOpts, ek)
		return v, err
	}
}

func (db *RockDB) HGetVer(key []byte, field []byte) (int64, error) {
	v, err := db.hGetRawFieldValue(0, key, field, false, true)
	var ts uint64
	if len(v) >= tsLen {
		ts, err = Uint64(v[len(v)-tsLen:], err)
	}
	return int64(ts), err
}

func (db *RockDB) HGetWithOp(key []byte, field []byte, op func([]byte) error) error {
	if err := checkKeySubKey(key, field); err != nil {
		return err
	}

	dbKey, err := convertRedisKeyToDBHKey(key, field)
	if err != nil {
		return err
	}
	return db.rockEng.GetValueWithOp(db.defaultReadOpts, dbKey, func(v []byte) error {
		if len(v) >= tsLen {
			v = v[:len(v)-tsLen]
		}
		return op(v)
	})
}

func (db *RockDB) HGet(key []byte, field []byte) ([]byte, error) {
<<<<<<< HEAD
	tn := time.Now().UnixNano()
	v, err := db.hGetRawFieldValue(tn, key, field, true, true)
=======
	if err := checkKeySubKey(key, field); err != nil {
		return nil, err
	}

	dbKey, err := convertRedisKeyToDBHKey(key, field)
	if err != nil {
		return nil, err
	}
	v, err := db.eng.GetBytes(db.defaultReadOpts, dbKey)
>>>>>>> f7e69742
	if len(v) >= tsLen {
		v = v[:len(v)-tsLen]
	}
	return v, err
}

func (db *RockDB) HExist(key []byte, field []byte) (bool, error) {
	if err := checkKeySubKey(key, field); err != nil {
		return false, err
	}

	dbKey, err := convertRedisKeyToDBHKey(key, field)
	if err != nil {
		return false, err
	}
	vok, err := db.eng.Exist(db.defaultReadOpts, dbKey)
	return vok, err
}

func (db *RockDB) HKeyExists(key []byte) (int64, error) {
	if err := checkKeySize(key); err != nil {
		return 0, err
	}
<<<<<<< HEAD
	_, metaV, expired, err := db.hHeaderMeta(time.Now().UnixNano(), key, true)
	if err != nil {
		return 0, err
	}
	if expired {
		return 0, nil
	}
	if metaV != nil {
=======
	sk := hEncodeSizeKey(key)
	vok, err := db.eng.Exist(db.defaultReadOpts, sk)
	if vok && err == nil {
>>>>>>> f7e69742
		return 1, nil
	}
	return 0, nil
}

func (db *RockDB) HMget(key []byte, args ...[]byte) ([][]byte, error) {
	if len(args) > MAX_BATCH_NUM {
		return nil, errTooMuchBatchSize
	}
	var err error
	r := make([][]byte, len(args))
	for i := 0; i < len(args); i++ {
		r[i], err = db.HGet(key, args[i])
		if err != nil {
			return nil, err
		}
	}
	return r, nil
}

func (db *RockDB) HDel(key []byte, args ...[]byte) (int64, error) {
	if len(args) > MAX_BATCH_NUM {
		return 0, errTooMuchBatchSize
	}
	if len(args) == 0 {
		return 0, nil
	}
	table, rk, err := extractTableFromRedisKey(key)
	if err != nil {
		return 0, err
	}

	tableIndexes := db.indexMgr.GetTableIndexes(string(table))
	if tableIndexes != nil {
		tableIndexes.Lock()
		defer tableIndexes.Unlock()
	}

	db.wb.Clear()
	wb := db.wb
	var ek []byte
	var oldV []byte

	oldh, _, _, err := db.hHeaderMeta(0, key, false)
	if err != nil {
		return 0, err
	}
	var num int64 = 0
	var newNum int64 = -1
	rk = db.expiration.encodeToVersionKey(HashType, oldh, rk)
	for i := 0; i < len(args); i++ {
<<<<<<< HEAD
		if err := checkCollKFSize(rk, args[i]); err != nil {
=======
		if err := checkKeySubKey(rk, args[i]); err != nil {
>>>>>>> f7e69742
			return 0, err
		}

		ek = hEncodeHashKey(table, rk, args[i])
		oldV, err = db.eng.GetBytesNoLock(db.defaultReadOpts, ek)
		if oldV == nil {
			continue
		} else {
			num++
			wb.Delete(ek)

			if tableIndexes != nil {
				if hindex := tableIndexes.GetHIndexNoLock(string(args[i])); hindex != nil {
					if len(oldV) >= tsLen {
						oldV = oldV[:len(oldV)-tsLen]
					}
					hindex.RemoveRec(oldV, key, wb)
				}
			}
		}
	}

	if newNum, err = db.hIncrSize(key, oldh, -num, wb); err != nil {
		return 0, err
	}
	if num > 0 && newNum == 0 {
		db.IncrTableKeyCount(table, -1, wb)
	}
	if newNum == 0 {
		db.delExpire(HashType, key, nil, false, wb)
	}

	err = db.eng.Write(db.defaultWriteOpts, wb)
	return num, err
}

func (db *RockDB) hDeleteAll(hkey []byte, wb *gorocksdb.WriteBatch, tableIndexes *TableIndexContainer) error {
	sk := hEncodeSizeKey(hkey)
	table, rk, err := extractTableFromRedisKey(hkey)
	if err != nil {
		return err
	}
	oldh, _, _, err := db.hHeaderMeta(0, hkey, false)
	if err != nil {
		return err
	}
	rk = db.expiration.encodeToVersionKey(HashType, oldh, rk)
	start := hEncodeStartKey(table, rk)
	stop := hEncodeStopKey(table, rk)
	hlen, err := db.HLen(hkey)
	if err != nil {
		return err
	}

	if tableIndexes != nil || hlen <= RangeDeleteNum {
		it, err := engine.NewDBRangeIterator(db.eng, start, stop, common.RangeROpen, false)
		if err != nil {
			return err
		}
		defer it.Close()

		for ; it.Valid(); it.Next() {
			rawk := it.Key()
			if hlen <= RangeDeleteNum {
				wb.Delete(rawk)
			}
			if tableIndexes != nil {
				_, _, field, _ := hDecodeHashKey(rawk)
				if hindex := tableIndexes.GetHIndexNoLock(string(field)); hindex != nil {
					oldV := it.RefValue()
					if len(oldV) >= tsLen {
						oldV = oldV[:len(oldV)-tsLen]
					}
					hindex.RemoveRec(oldV, hkey, wb)
				}
			}
		}
	}
	if hlen > RangeDeleteNum {
		wb.DeleteRange(start, stop)
	}
	wb.Delete(sk)
	return nil
}

func (db *RockDB) HClear(hkey []byte) (int64, error) {
	if err := checkKeySize(hkey); err != nil {
		return 0, err
	}
	table, _, err := extractTableFromRedisKey(hkey)
	if len(table) == 0 {
		return 0, errTableName
	}

	tableIndexes := db.indexMgr.GetTableIndexes(string(table))
	if tableIndexes != nil {
		tableIndexes.Lock()
		defer tableIndexes.Unlock()
	}

	hlen, err := db.HLen(hkey)
	if err != nil {
		return 0, err
	}

	wb := db.wb
	wb.Clear()
	err = db.hDeleteAll(hkey, wb, tableIndexes)
	if err != nil {
		return 0, err
	}
	if hlen > 0 {
		db.IncrTableKeyCount(table, -1, wb)
	}
	db.delExpire(HashType, hkey, nil, false, wb)

	err = db.eng.Write(db.defaultWriteOpts, wb)
	return hlen, err
}

func (db *RockDB) hClearWithBatch(hkey []byte, wb *gorocksdb.WriteBatch) error {
	if err := checkKeySize(hkey); err != nil {
		return err
	}

	hlen, err := db.HLen(hkey)
	if err != nil {
		return err
	}
	table, _, err := extractTableFromRedisKey(hkey)
	if len(table) == 0 {
		return errTableName
	}
	tableIndexes := db.indexMgr.GetTableIndexes(string(table))
	if tableIndexes != nil {
		tableIndexes.Lock()
		defer tableIndexes.Unlock()
	}

	err = db.hDeleteAll(hkey, wb, tableIndexes)
	if err != nil {
		return err
	}
	if hlen > 0 {
		db.IncrTableKeyCount(table, -1, wb)
	}
	db.delExpire(HashType, hkey, nil, false, wb)

	return err
}

func (db *RockDB) HMclear(keys ...[]byte) {
	for _, key := range keys {
		db.HClear(key)
	}
}

func (db *RockDB) HIncrBy(ts int64, key []byte, field []byte, delta int64) (int64, error) {
<<<<<<< HEAD
	if err := checkCollKFSize(key, field); err != nil {
=======
	if err := checkKeySubKey(key, field); err != nil {
>>>>>>> f7e69742
		return 0, err
	}
	table, _, err := extractTableFromRedisKey(key)
	if err != nil {
		return 0, err
	}

	fv, err := db.hGetRawFieldValue(ts, key, field, true, false)
	if err != nil {
		return 0, err
	}

	tableIndexes := db.indexMgr.GetTableIndexes(string(table))
	var hindex *HsetIndex
	if tableIndexes != nil {
		tableIndexes.Lock()
		defer tableIndexes.Unlock()
		hindex = tableIndexes.GetHIndexNoLock(string(field))
	}
	wb := db.wb
	wb.Clear()

	var n int64
	if fv != nil {
		if len(fv) >= tsLen {
			fv = fv[:len(fv)-tsLen]
		}
		if n, err = StrInt64(fv, err); err != nil {
			return 0, err
		}
	}

	n += delta

	_, err = db.hSetField(ts, false, key, field, FormatInt64ToSlice(n), wb, hindex)
	if err != nil {
		return 0, err
	}

	err = db.eng.Write(db.defaultWriteOpts, wb)
	return n, err
}

func (db *RockDB) HGetAll(key []byte) (int64, []common.KVRecordRet, error) {
	if err := checkKeySize(key); err != nil {
		return 0, nil, err
	}

	tn := time.Now().UnixNano()
	expired, metaV, table, verKey, err := db.GetHashVersionKey(tn, key)
	if err != nil {
		return 0, nil, err
	}
	if expired {
		return 0, nil, nil
	}

	length, err := Int64(metaV, err)
	if length > MAX_BATCH_NUM {
		return length, nil, errTooMuchBatchSize
	}

	start := hEncodeStartKey(table, verKey)
	stop := hEncodeStopKey(table, verKey)
	it, err := engine.NewDBRangeIterator(db.eng, start, stop, common.RangeROpen, false)
	if err != nil {
		return 0, nil, err
	}
	it.NoTimestamp(HashType)

	vals := make([]common.KVRecordRet, 0, length)
	doScan := func() {
		defer it.Close()
		for ; it.Valid(); it.Next() {
			_, _, f, err := hDecodeHashKey(it.Key())
			v := it.Value()
			vals = append(vals, common.KVRecordRet{
				Rec: common.KVRecord{Key: f, Value: v},
				Err: err,
			})
		}
	}
	doScan()
	return length, vals, nil
}

func (db *RockDB) HKeys(key []byte) (int64, []common.KVRecordRet, error) {
	if err := checkKeySize(key); err != nil {
		return 0, nil, err
	}
	tn := time.Now().UnixNano()
	expired, metaV, table, verKey, err := db.GetHashVersionKey(tn, key)
	if err != nil {
		return 0, nil, err
	}
	if expired {
		return 0, nil, nil
	}

	length, err := Int64(metaV, err)
	if err != nil {
		return 0, nil, err
	}
	if length > MAX_BATCH_NUM {
		return length, nil, errTooMuchBatchSize
	}

	start := hEncodeStartKey(table, verKey)
	stop := hEncodeStopKey(table, verKey)
	it, err := engine.NewDBRangeIterator(db.eng, start, stop, common.RangeROpen, false)
	if err != nil {
		return 0, nil, err
	}

	vals := make([]common.KVRecordRet, 0, length)
	doScan := func() {
		defer it.Close()
		for ; it.Valid(); it.Next() {
			_, _, f, _ := hDecodeHashKey(it.Key())
			if f == nil {
				continue
			}
			vals = append(vals, common.KVRecordRet{
				Rec: common.KVRecord{Key: f, Value: nil},
				Err: nil,
			})
		}
	}
	doScan()
	return length, vals, nil
}

func (db *RockDB) HValues(key []byte) (int64, []common.KVRecordRet, error) {
	if err := checkKeySize(key); err != nil {
		return 0, nil, err
	}

	tn := time.Now().UnixNano()
	expired, metaV, table, verKey, err := db.GetHashVersionKey(tn, key)
	if err != nil {
		return 0, nil, err
	}
	if expired {
		return 0, nil, nil
	}

	length, err := Int64(metaV, err)
	if err != nil {
		return 0, nil, err
	}
	if length > MAX_BATCH_NUM {
		return length, nil, errTooMuchBatchSize
	}

	start := hEncodeStartKey(table, verKey)
	stop := hEncodeStopKey(table, verKey)
	it, err := engine.NewDBRangeIterator(db.eng, start, stop, common.RangeROpen, false)
	if err != nil {
		return 0, nil, err
	}
	it.NoTimestamp(HashType)
	vals := make([]common.KVRecordRet, 0, length)
	defer it.Close()
	for ; it.Valid(); it.Next() {
		va := it.Value()
		if va == nil {
			continue
		}
		vals = append(vals, common.KVRecordRet{
			Rec: common.KVRecord{Key: nil, Value: va},
			Err: nil,
		})
	}

	return length, vals, nil
}

func (db *RockDB) HExpire(ts int64, key []byte, duration int64) (int64, error) {
	oldh, metaV, expired, err := db.hHeaderMeta(ts, key, false)
	if err != nil || expired || metaV == nil {
		return 0, err
	}
	rawV := db.expiration.encodeToRawValue(HashType, oldh, metaV)
	return db.ExpireAt(HashType, key, rawV, duration+ts/int64(time.Second))
}

func (db *RockDB) HPersist(ts int64, key []byte) (int64, error) {
	oldh, metaV, expired, err := db.hHeaderMeta(ts, key, false)
	if err != nil || expired || metaV == nil {
		return 0, err
	}

	rawV := db.expiration.encodeToRawValue(HashType, oldh, metaV)
	return db.expiration.ExpireAt(HashType, key, rawV, 0)
}

func (db *RockDB) GetHashVersionKey(ts int64, key []byte) (bool, []byte, []byte, []byte, error) {
	return db.GetCollVersionKey(ts, HashType, key)
}

func (db *RockDB) prepareHashKeyForWrite(ts int64, key []byte, field []byte) (*headerMetaValue, []byte, []byte, error) {
	return db.prepareCollKeyForWrite(ts, HashType, key, field)
}

func (db *RockDB) hHeaderMeta(ts int64, hkey []byte, useLock bool) (*headerMetaValue, []byte, bool, error) {
	return db.collHeaderMeta(ts, HashType, hkey, useLock)
}<|MERGE_RESOLUTION|>--- conflicted
+++ resolved
@@ -16,26 +16,6 @@
 	errHSizeKey = errors.New("invalid hash size key")
 )
 
-<<<<<<< HEAD
-=======
-const (
-	hashStartSep byte = ':'
-)
-
-func convertRedisKeyToDBHKey(key []byte, field []byte) ([]byte, error) {
-	table, rk, err := extractTableFromRedisKey(key)
-	if err != nil {
-		return nil, err
-	}
-
-	if err := checkKeySubKey(rk, field); err != nil {
-		return nil, err
-	}
-	key = hEncodeHashKey(table, key[len(table)+1:], field)
-	return key, nil
-}
-
->>>>>>> f7e69742
 func hEncodeSizeKey(key []byte) []byte {
 	buf := make([]byte, len(key)+1+len(metaPrefix))
 
@@ -125,13 +105,6 @@
 	if err != nil {
 		return 0, err
 	}
-<<<<<<< HEAD
-
-=======
-	if err := checkKeySubKey(rk, field); err != nil {
-		return 0, err
-	}
->>>>>>> f7e69742
 	ek := hEncodeHashKey(table, rk, field)
 
 	tsBuf := PutInt64(ts)
@@ -260,11 +233,7 @@
 	var value []byte
 	tsBuf := PutInt64(ts)
 	for i := 0; i < len(args); i++ {
-<<<<<<< HEAD
 		if err = checkCollKFSize(verKey, args[i].Key); err != nil {
-=======
-		if err = checkKeySubKey(rk, args[i].Key); err != nil {
->>>>>>> f7e69742
 			return err
 		} else if err = checkValueSize(args[i].Value); err != nil {
 			return err
@@ -310,15 +279,9 @@
 	return err
 }
 
-<<<<<<< HEAD
 func (db *RockDB) hGetRawFieldValue(ts int64, key []byte, field []byte, checkExpired bool, useLock bool) ([]byte, error) {
 	if err := checkCollKFSize(key, field); err != nil {
 		return nil, err
-=======
-func (db *RockDB) HGetVer(key []byte, field []byte) (int64, error) {
-	if err := checkKeySubKey(key, field); err != nil {
-		return 0, err
->>>>>>> f7e69742
 	}
 	oldh, _, expired, err := db.hHeaderMeta(ts, key, useLock)
 	if err != nil {
@@ -343,6 +306,33 @@
 	}
 }
 
+func (db *RockDB) hExistRawField(ts int64, key []byte, field []byte, checkExpired bool, useLock bool) (bool, error) {
+	if err := checkCollKFSize(key, field); err != nil {
+		return false, err
+	}
+	oldh, _, expired, err := db.hHeaderMeta(ts, key, useLock)
+	if err != nil {
+		return false, err
+	}
+	if checkExpired && expired {
+		return false, nil
+	}
+	table, rk, err := extractTableFromRedisKey(key)
+	if err != nil {
+		return false, err
+	}
+	rk = db.expiration.encodeToVersionKey(HashType, oldh, rk)
+	ek := hEncodeHashKey(table, rk, field)
+
+	if useLock {
+		v, err := db.eng.Exist(db.defaultReadOpts, ek)
+		return v, err
+	} else {
+		v, err := db.eng.ExistNoLock(db.defaultReadOpts, ek)
+		return v, err
+	}
+}
+
 func (db *RockDB) HGetVer(key []byte, field []byte) (int64, error) {
 	v, err := db.hGetRawFieldValue(0, key, field, false, true)
 	var ts uint64
@@ -353,15 +343,25 @@
 }
 
 func (db *RockDB) HGetWithOp(key []byte, field []byte, op func([]byte) error) error {
-	if err := checkKeySubKey(key, field); err != nil {
-		return err
-	}
-
-	dbKey, err := convertRedisKeyToDBHKey(key, field)
-	if err != nil {
-		return err
-	}
-	return db.rockEng.GetValueWithOp(db.defaultReadOpts, dbKey, func(v []byte) error {
+	tn := time.Now().UnixNano()
+	if err := checkCollKFSize(key, field); err != nil {
+		return err
+	}
+	oldh, _, expired, err := db.hHeaderMeta(tn, key, true)
+	if err != nil {
+		return err
+	}
+	if expired {
+		return nil
+	}
+	table, rk, err := extractTableFromRedisKey(key)
+	if err != nil {
+		return err
+	}
+	rk = db.expiration.encodeToVersionKey(HashType, oldh, rk)
+	ek := hEncodeHashKey(table, rk, field)
+
+	return db.rockEng.GetValueWithOp(db.defaultReadOpts, ek, func(v []byte) error {
 		if len(v) >= tsLen {
 			v = v[:len(v)-tsLen]
 		}
@@ -370,20 +370,8 @@
 }
 
 func (db *RockDB) HGet(key []byte, field []byte) ([]byte, error) {
-<<<<<<< HEAD
 	tn := time.Now().UnixNano()
 	v, err := db.hGetRawFieldValue(tn, key, field, true, true)
-=======
-	if err := checkKeySubKey(key, field); err != nil {
-		return nil, err
-	}
-
-	dbKey, err := convertRedisKeyToDBHKey(key, field)
-	if err != nil {
-		return nil, err
-	}
-	v, err := db.eng.GetBytes(db.defaultReadOpts, dbKey)
->>>>>>> f7e69742
 	if len(v) >= tsLen {
 		v = v[:len(v)-tsLen]
 	}
@@ -391,15 +379,8 @@
 }
 
 func (db *RockDB) HExist(key []byte, field []byte) (bool, error) {
-	if err := checkKeySubKey(key, field); err != nil {
-		return false, err
-	}
-
-	dbKey, err := convertRedisKeyToDBHKey(key, field)
-	if err != nil {
-		return false, err
-	}
-	vok, err := db.eng.Exist(db.defaultReadOpts, dbKey)
+	tn := time.Now().UnixNano()
+	vok, err := db.hExistRawField(tn, key, field, true, true)
 	return vok, err
 }
 
@@ -407,7 +388,6 @@
 	if err := checkKeySize(key); err != nil {
 		return 0, err
 	}
-<<<<<<< HEAD
 	_, metaV, expired, err := db.hHeaderMeta(time.Now().UnixNano(), key, true)
 	if err != nil {
 		return 0, err
@@ -416,11 +396,6 @@
 		return 0, nil
 	}
 	if metaV != nil {
-=======
-	sk := hEncodeSizeKey(key)
-	vok, err := db.eng.Exist(db.defaultReadOpts, sk)
-	if vok && err == nil {
->>>>>>> f7e69742
 		return 1, nil
 	}
 	return 0, nil
@@ -472,11 +447,7 @@
 	var newNum int64 = -1
 	rk = db.expiration.encodeToVersionKey(HashType, oldh, rk)
 	for i := 0; i < len(args); i++ {
-<<<<<<< HEAD
-		if err := checkCollKFSize(rk, args[i]); err != nil {
-=======
 		if err := checkKeySubKey(rk, args[i]); err != nil {
->>>>>>> f7e69742
 			return 0, err
 		}
 
@@ -635,11 +606,7 @@
 }
 
 func (db *RockDB) HIncrBy(ts int64, key []byte, field []byte, delta int64) (int64, error) {
-<<<<<<< HEAD
 	if err := checkCollKFSize(key, field); err != nil {
-=======
-	if err := checkKeySubKey(key, field); err != nil {
->>>>>>> f7e69742
 		return 0, err
 	}
 	table, _, err := extractTableFromRedisKey(key)
